name: "Setup JS"
description: "Install JS toolchain and dependencies (node_modules)"

runs:
  using: "composite"

  steps:
    # https://github.com/actions/setup-node
    - name: Install Node.js
      uses: actions/setup-node@1d0ff469b7ec7b3cb9d8673fde0c81c44821de2a # v4.2.0
      with:
        node-version-file: ".nvmrc"

    - name: Use corepack to activate pnpm
<<<<<<< HEAD
      run: npm i -g corepack@latest && corepack enable
=======
      run: npm i -g corepack@0.31.0 && corepack enable
>>>>>>> 25044158
      shell: bash

    - name: Audit dependencies (before installing anything)
      # Ignore "low" and "moderate" advisories for now.
      run: pnpm audit --audit-level high
      shell: bash

    - name: Get pnpm store directory (for caching)
      id: pnpm-cache-dir
      run: |
        echo "::set-output name=dir::$(pnpm store path)"
      shell: bash

    # https://github.com/actions/cache
    - name: Setup pnpm store cache
      uses: actions/cache@1bd1e32a3bdc45362d1e726936510720a7c30a57 # v4.2.0
      with:
        path: ${{ steps.pnpm-cache-dir.outputs.dir }}
        key: ${{ runner.os }}-pnpm-store-${{ hashFiles('**/pnpm-lock.yaml') }}
        restore-keys: |
          ${{ runner.os }}-pnpm-store-
      env:
        SEGMENT_DOWNLOAD_TIMEOUT_MINS: 5

    - name: Audit the lockfiles to catch peer dependency issues
      run: pnpm install -r --lockfile-only
      shell: bash

    - name: Install dependencies
      run: pnpm install -r --frozen-lockfile
      shell: bash

    - name: Install Foundry
      uses: foundry-rs/foundry-toolchain@cb603ca0abb544f301eaed59ac0baf579aa6aecf<|MERGE_RESOLUTION|>--- conflicted
+++ resolved
@@ -12,11 +12,7 @@
         node-version-file: ".nvmrc"
 
     - name: Use corepack to activate pnpm
-<<<<<<< HEAD
-      run: npm i -g corepack@latest && corepack enable
-=======
       run: npm i -g corepack@0.31.0 && corepack enable
->>>>>>> 25044158
       shell: bash
 
     - name: Audit dependencies (before installing anything)
