--- conflicted
+++ resolved
@@ -1,7 +1,5 @@
 # @turnkey/sdk-react
 
-<<<<<<< HEAD
-=======
 ## 5.4.0-beta.6
 
 ### Patch Changes
@@ -13,7 +11,6 @@
   - @turnkey/wallet-stamper@1.1.0-beta.6
   - @turnkey/sdk-server@4.8.1-beta.0
 
->>>>>>> 565aaf45
 ## 5.4.0-beta.5
 
 ### Minor Changes
@@ -59,8 +56,6 @@
   - @turnkey/crypto@2.5.1-beta.3
   - @turnkey/wallet-stamper@1.0.9-beta.3
 
-<<<<<<< HEAD
-=======
 ## 5.3.4
 
 ### Patch Changes
@@ -71,7 +66,6 @@
   - @turnkey/crypto@2.6.0
   - @turnkey/wallet-stamper@1.0.9
 
->>>>>>> 565aaf45
 ## 5.3.3
 
 ### Patch Changes
