"use client";

import styles from "./Auth.module.css";
import React, { useEffect, useState } from "react";
import { MuiPhone } from "./PhoneInput";
import GoogleAuthButton from "./Google";
import AppleAuthButton from "./Apple";
import FacebookAuthButton from "./Facebook";
import { CircularProgress, TextField } from "@mui/material";
import turnkeyIcon from "assets/turnkey.svg";
import googleIcon from "assets/google.svg";
import facebookIcon from "assets/facebook.svg";
import appleIcon from "assets/apple.svg";
import ChevronLeftIcon from "@mui/icons-material/ChevronLeft";
import OtpVerification from "./OtpVerification";
import { useTurnkey } from "../../hooks/use-turnkey";
import { FilterType, OtpType, authErrors } from "./constants";
import type { WalletAccount } from "@turnkey/sdk-browser";
import { server } from "@turnkey/sdk-server";
import parsePhoneNumberFromString from "libphonenumber-js";

const passkeyIcon = (
  <svg xmlns="http://www.w3.org/2000/svg" width="43" height="48" fill="none">
    <path
      fill="var(--icon-color)"
      fill-rule="evenodd"
      d="M27.52 37.06a6.8 6.8 0 0 0-2.02-.31H12a6.75 6.75 0 0 0-6.75 6.75V48H.75v-4.5A11.25 11.25 0 0 1 12 32.25h13.5c.68 0 1.355.062 2.016.182zm4.698-23.74a13.5 13.5 0 1 0-8.503 13.484c-.057-.178-.131-.425-.167-.566a13 13 0 0 1-.229-1.134 12 12 0 0 1-.054-.448q-.02-.202-.013-1.064c.007-.82.01-.877.055-1.186.018-.121.046-.29.072-.438a9 9 0 1 1 4.315-6.714 13.83 13.83 0 0 1 .87-.564 14 14 0 0 1 1.08-.556c.102-.045.299-.128.44-.184.14-.056.384-.146.544-.202.16-.055.436-.141.615-.194.18-.05.467-.125.641-.165.092-.02.214-.046.334-.07"
      clip-rule="evenodd"
    />
    <path
      fill="var(--icon-color)"
      fill-rule="evenodd"
      d="M33.844 16.554a9.563 9.563 0 0 0-.975.134c-.125.022-.355.075-.51.114s-.418.12-.589.177a11 11 0 0 0-.553.21 12 12 0 0 0-.519.244 8.29 8.29 0 0 0-.961.573c-.114.08-.313.23-.445.334-.13.104-.358.31-.507.454a10 10 0 0 0-.466.495c-.107.127-.269.334-.362.46-.091.128-.232.34-.313.474-.079.133-.195.34-.256.46-.062.122-.15.308-.196.413a10 10 0 0 0-.152.387c-.04.107-.1.304-.14.44a9 9 0 0 0-.119.51c-.028.145-.065.374-.082.51a6 6 0 0 0-.032.773c-.002.327.007.598.021.712a8.924 8.924 0 0 0 .163.905c.03.116.09.322.134.457.046.136.125.35.178.475a8 8 0 0 0 .725 1.329 9.15 9.15 0 0 0 .622.772c.111.121.294.306.408.41.114.101.295.256.4.342.108.085.273.211.37.28.097.068.244.165.325.218l.299.179c.082.047.251.137.374.2.125.062.232.127.24.146.013.025.018 2.403.018 7.032 0 5.905.004 7.018.025 7.125.014.07.047.18.075.24.029.064.08.156.113.203.032.05.522.654 1.086 1.345.564.693 1.07 1.31 1.123 1.371.054.063.14.151.195.195.054.042.162.111.239.151s.204.092.281.115c.121.035.181.04.413.04.206 0 .3-.007.387-.03a2 2 0 0 0 .237-.09 1.8 1.8 0 0 0 .388-.25c.029-.029.547-.657 1.153-1.397a97 97 0 0 0 1.12-1.383.4.4 0 0 0 .019-.137c0-.053-.016-.178-.035-.276a5 5 0 0 0-.273-.876 24 24 0 0 0-.298-.73 32 32 0 0 0-.626-1.365.8.8 0 0 1-.069-.172q.001-.033.041-.043c.021-.003.134-.016.25-.026s.295-.032.395-.046c.102-.016.248-.044.325-.065a.9.9 0 0 0 .237-.102.8.8 0 0 0 .15-.133c.028-.037.073-.116.1-.174.026-.058.054-.16.065-.229a1.895 1.895 0 0 0-.042-.589 2 2 0 0 0-.074-.193c-.023-.053-.355-.542-.736-1.085-.38-.543-.693-1.005-.693-1.025 0-.028.037-.046.234-.105.128-.04.339-.113.469-.162.132-.047.293-.116.36-.15a1 1 0 0 0 .204-.144.8.8 0 0 0 .144-.212c.034-.072.072-.18.085-.238s.024-.2.024-.316c0-.123-.009-.25-.024-.308a1.4 1.4 0 0 0-.072-.202c-.032-.07-.275-.39-.737-.975-.378-.479-.687-.883-.687-.9s.018-.043.04-.055.197-.11.39-.215c.194-.103.431-.237.528-.295.096-.058.22-.15.274-.204a1.1 1.1 0 0 0 .257-.459c.026-.1.031-.247.04-1.283.005-.642.016-1.178.023-1.19s.105-.069.22-.125c.112-.058.284-.15.38-.204a10 10 0 0 0 .985-.668 6.762 6.762 0 0 0 .826-.767c.107-.117.267-.305.358-.418a8 8 0 0 0 .605-.891 8.9 8.9 0 0 0 .373-.756c.045-.105.12-.308.17-.448a8 8 0 0 0 .156-.536c.037-.155.088-.408.113-.563.023-.155.05-.381.061-.505a8 8 0 0 0-.007-1.139 8 8 0 0 0-.07-.527 8 8 0 0 0-.097-.466c-.028-.116-.08-.3-.116-.413a7 7 0 0 0-.83-1.714 10 10 0 0 0-.256-.37 9 9 0 0 0-.23-.29 9 9 0 0 0-.81-.82 9 9 0 0 0-.395-.32 9 9 0 0 0-.835-.556 13 13 0 0 0-.417-.221 11 11 0 0 0-.483-.223 8 8 0 0 0-.98-.343 11 11 0 0 0-.422-.108c-.106-.022-.288-.06-.404-.079a10 10 0 0 0-.51-.073 8 8 0 0 0-.852-.043c-.304-.001-.644.002-.756.011m.207 3.334-.058.006a4.6 4.6 0 0 0-1.283.341 4 4 0 0 0-.334.159 4.354 4.354 0 0 0-.668.452 5.5 5.5 0 0 0-.669.69 5 5 0 0 0-.207.308 4 4 0 0 0-.18.325c-.04.088-.101.234-.135.325a3.856 3.856 0 0 0-.177.66c-.016.087-.034.24-.04.342-.01.159-.008.19.017.215.028.03.25.031 4.175.031 3.663 0 4.15-.003 4.174-.026q.029-.027.028-.12a3 3 0 0 0-.072-.574 3.9 3.9 0 0 0-.297-.87 4 4 0 0 0-.21-.379 6 6 0 0 0-.23-.316 6 6 0 0 0-.346-.37 5 5 0 0 0-.365-.326 7 7 0 0 0-.246-.178 5 5 0 0 0-.264-.16 4.6 4.6 0 0 0-1.585-.52 5.681 5.681 0 0 0-.84-.035z"
      clip-rule="evenodd"
    />
  </svg>
);

const passkeyIconError = (
  <svg xmlns="http://www.w3.org/2000/svg" width="43" height="48" fill="none">
    <path
      fill="var(--error-color)"
      fill-rule="evenodd"
      d="M27.52 37.06a6.8 6.8 0 0 0-2.02-.31H12a6.75 6.75 0 0 0-6.75 6.75V48H.75v-4.5A11.25 11.25 0 0 1 12 32.25h13.5c.68 0 1.355.062 2.016.182zm4.698-23.74a13.5 13.5 0 1 0-8.503 13.484c-.057-.178-.131-.425-.167-.566a13 13 0 0 1-.229-1.134 12 12 0 0 1-.054-.448q-.02-.202-.013-1.064c.007-.82.01-.877.055-1.186.018-.121.046-.29.072-.438a9 9 0 1 1 4.315-6.714 13.83 13.83 0 0 1 .87-.564 14 14 0 0 1 1.08-.556c.102-.045.299-.128.44-.184.14-.056.384-.146.544-.202.16-.055.436-.141.615-.194.18-.05.467-.125.641-.165.092-.02.214-.046.334-.07"
      clip-rule="evenodd"
    />
    <path
      fill="var(--error-color)"
      fill-rule="evenodd"
      d="M33.844 16.554a9.563 9.563 0 0 0-.975.134c-.125.022-.355.075-.51.114s-.418.12-.589.177a11 11 0 0 0-.553.21 12 12 0 0 0-.519.244 8.29 8.29 0 0 0-.961.573c-.114.08-.313.23-.445.334-.13.104-.358.31-.507.454a10 10 0 0 0-.466.495c-.107.127-.269.334-.362.46-.091.128-.232.34-.313.474-.079.133-.195.34-.256.46-.062.122-.15.308-.196.413a10 10 0 0 0-.152.387c-.04.107-.1.304-.14.44a9 9 0 0 0-.119.51c-.028.145-.065.374-.082.51a6 6 0 0 0-.032.773c-.002.327.007.598.021.712a8.924 8.924 0 0 0 .163.905c.03.116.09.322.134.457.046.136.125.35.178.475a8 8 0 0 0 .725 1.329 9.15 9.15 0 0 0 .622.772c.111.121.294.306.408.41.114.101.295.256.4.342.108.085.273.211.37.28.097.068.244.165.325.218l.299.179c.082.047.251.137.374.2.125.062.232.127.24.146.013.025.018 2.403.018 7.032 0 5.905.004 7.018.025 7.125.014.07.047.18.075.24.029.064.08.156.113.203.032.05.522.654 1.086 1.345.564.693 1.07 1.31 1.123 1.371.054.063.14.151.195.195.054.042.162.111.239.151s.204.092.281.115c.121.035.181.04.413.04.206 0 .3-.007.387-.03a2 2 0 0 0 .237-.09 1.8 1.8 0 0 0 .388-.25c.029-.029.547-.657 1.153-1.397a97 97 0 0 0 1.12-1.383.4.4 0 0 0 .019-.137c0-.053-.016-.178-.035-.276a5 5 0 0 0-.273-.876 24 24 0 0 0-.298-.73 32 32 0 0 0-.626-1.365.8.8 0 0 1-.069-.172q.001-.033.041-.043c.021-.003.134-.016.25-.026s.295-.032.395-.046c.102-.016.248-.044.325-.065a.9.9 0 0 0 .237-.102.8.8 0 0 0 .15-.133c.028-.037.073-.116.1-.174.026-.058.054-.16.065-.229a1.895 1.895 0 0 0-.042-.589 2 2 0 0 0-.074-.193c-.023-.053-.355-.542-.736-1.085-.38-.543-.693-1.005-.693-1.025 0-.028.037-.046.234-.105.128-.04.339-.113.469-.162.132-.047.293-.116.36-.15a1 1 0 0 0 .204-.144.8.8 0 0 0 .144-.212c.034-.072.072-.18.085-.238s.024-.2.024-.316c0-.123-.009-.25-.024-.308a1.4 1.4 0 0 0-.072-.202c-.032-.07-.275-.39-.737-.975-.378-.479-.687-.883-.687-.9s.018-.043.04-.055.197-.11.39-.215c.194-.103.431-.237.528-.295.096-.058.22-.15.274-.204a1.1 1.1 0 0 0 .257-.459c.026-.1.031-.247.04-1.283.005-.642.016-1.178.023-1.19s.105-.069.22-.125c.112-.058.284-.15.38-.204a10 10 0 0 0 .985-.668 6.762 6.762 0 0 0 .826-.767c.107-.117.267-.305.358-.418a8 8 0 0 0 .605-.891 8.9 8.9 0 0 0 .373-.756c.045-.105.12-.308.17-.448a8 8 0 0 0 .156-.536c.037-.155.088-.408.113-.563.023-.155.05-.381.061-.505a8 8 0 0 0-.007-1.139 8 8 0 0 0-.07-.527 8 8 0 0 0-.097-.466c-.028-.116-.08-.3-.116-.413a7 7 0 0 0-.83-1.714 10 10 0 0 0-.256-.37 9 9 0 0 0-.23-.29 9 9 0 0 0-.81-.82 9 9 0 0 0-.395-.32 9 9 0 0 0-.835-.556 13 13 0 0 0-.417-.221 11 11 0 0 0-.483-.223 8 8 0 0 0-.98-.343 11 11 0 0 0-.422-.108c-.106-.022-.288-.06-.404-.079a10 10 0 0 0-.51-.073 8 8 0 0 0-.852-.043c-.304-.001-.644.002-.756.011m.207 3.334-.058.006a4.6 4.6 0 0 0-1.283.341 4 4 0 0 0-.334.159 4.354 4.354 0 0 0-.668.452 5.5 5.5 0 0 0-.669.69 5 5 0 0 0-.207.308 4 4 0 0 0-.18.325c-.04.088-.101.234-.135.325a3.856 3.856 0 0 0-.177.66c-.016.087-.034.24-.04.342-.01.159-.008.19.017.215.028.03.25.031 4.175.031 3.663 0 4.15-.003 4.174-.026q.029-.027.028-.12a3 3 0 0 0-.072-.574 3.9 3.9 0 0 0-.297-.87 4 4 0 0 0-.21-.379 6 6 0 0 0-.23-.316 6 6 0 0 0-.346-.37 5 5 0 0 0-.365-.326 7 7 0 0 0-.246-.178 5 5 0 0 0-.264-.16 4.6 4.6 0 0 0-1.585-.52 5.681 5.681 0 0 0-.84-.035z"
      clip-rule="evenodd"
    />
  </svg>
);
interface AuthProps {
  onAuthSuccess: () => Promise<void>;
  onError: (errorMessage: string) => void;
  authConfig: {
    emailEnabled: boolean;
    passkeyEnabled: boolean;
    phoneEnabled: boolean;
    appleEnabled: boolean;
    facebookEnabled: boolean;
    googleEnabled: boolean;
    sessionLengthSeconds?: number; // Desired expiration time in seconds for the generated API key
    googleClientId?: string; // will default to NEXT_PUBLIC_GOOGLE_CLIENT_ID
    appleClientId?: string; // will default to NEXT_PUBLIC_APPLE_CLIENT_ID
    facebookClientId?: string; // will default to NEXT_PUBLIC_FACEBOOK_CLIENT_ID
  };
  configOrder: string[];
  customSmsMessage?: string;
  customAccounts?: WalletAccount[];
}

const Auth: React.FC<AuthProps> = ({
  onAuthSuccess,
  onError,
  authConfig,
  configOrder,
  customSmsMessage,
  customAccounts,
}) => {
<<<<<<< HEAD
  const { passkeyClient, iframeClient } = useTurnkey();
=======
  const { passkeyClient, authIframeClient, turnkey } = useTurnkey();
>>>>>>> 72f22a12
  const [email, setEmail] = useState<string>("");
  const [phone, setPhone] = useState<string>("");
  const [otpId, setOtpId] = useState<string | null>(null);
  const [step, setStep] = useState<string>("auth");
  const [oauthLoading, setOauthLoading] = useState<string>("");
  const [suborgId, setSuborgId] = useState<string>("");
  const [passkeySignupScreen, setPasskeySignupScreen] = useState(false);
  const [passkeyCreationScreen, setPasskeyCreationScreen] = useState(false);
  const [passkeySignupError, setPasskeySignupError] = useState("");
  const [loading, setLoading] = useState(true);
  const [passkeyCreated, setPasskeyCreated] = useState(false);

  const handleResendCode = async () => {
    if (step === OtpType.Email) {
      await handleOtpLogin(FilterType.Email, email, OtpType.Email);
    } else if (step === OtpType.Sms) {
      await handleOtpLogin(FilterType.PhoneNumber, phone, OtpType.Sms);
    }
  };

  useEffect(() => {
    if (iframeClient) {
      setLoading(false);
    }
  }, [iframeClient]);

  if (loading) {
    return (
      <div className={styles.defaultLoader}>
        <CircularProgress
          size={80}
          thickness={1}
          className={styles.circularProgress!}
        />
      </div>
    );
  }

  const isValidEmail = (email: string) =>
    /^[^\s@]+@[^\s@]+\.[^\s@]+$/.test(email);

  const isValidPhone = (phone: string) => {
    const phoneNumber = parsePhoneNumberFromString(phone);
    return phoneNumber?.isValid() ?? false;
  };

  const handleGetOrCreateSuborg = async (
    filterType: string,
    filterValue: string,
    additionalData = {}
  ) => {
    let suborgId;
    if (
      filterType == FilterType.Email ||
      filterType == FilterType.PhoneNumber
    ) {
      const getVerifiedSuborgsResponse = await server.getVerifiedSuborgs({
        filterType,
        filterValue,
      });
      if (
        !getVerifiedSuborgsResponse ||
        !getVerifiedSuborgsResponse.organizationIds
      ) {
        onError(authErrors.suborg.fetchFailed);
        return null;
      }
      suborgId = getVerifiedSuborgsResponse?.organizationIds[0];
    } else {
      const getSuborgsResponse = await server.getSuborgs({
        filterType,
        filterValue,
      });
      if (!getSuborgsResponse || !getSuborgsResponse.organizationIds) {
        onError(authErrors.suborg.fetchFailed);
        return null;
      }
      suborgId = getSuborgsResponse?.organizationIds[0];
    }

    if (!suborgId) {
      const createSuborgData: Record<string, any> = { ...additionalData };
      if (filterType === FilterType.Email) createSuborgData.email = filterValue;
      else if (filterType === FilterType.PhoneNumber)
        createSuborgData.phoneNumber = filterValue;
      if (customAccounts) {
        createSuborgData.customAccounts = customAccounts;
      }
      const createSuborgResponse = await server.createSuborg(createSuborgData);
      if (!createSuborgResponse || !createSuborgResponse.subOrganizationId) {
        onError(authErrors.suborg.createFailed);
      }
      suborgId = createSuborgResponse?.subOrganizationId!;
    }
    return suborgId;
  };

  const handleAuthSuccess = async (
    credentialBundle: any,
    expirationSeconds?: string,
  ) => {
    if (credentialBundle) {
<<<<<<< HEAD
      await iframeClient!.injectCredentialBundle(credentialBundle);
      await iframeClient!.loginWithAuthBundle(credentialBundle);
=======
      await authIframeClient!.injectCredentialBundle(credentialBundle);
      await authIframeClient!.loginWithAuthBundle(
        credentialBundle,
        expirationSeconds,
      );
>>>>>>> 72f22a12
      await onAuthSuccess();
    }
  };

  const handleSignupWithPasskey = async () => {
    setPasskeySignupError("");
    const siteInfo = `${
      new URL(window.location.href).hostname
    } - ${new Date().toLocaleString(undefined, {
      year: "numeric",
      month: "long",
      day: "numeric",
      hour: "2-digit",
      minute: "2-digit",
      second: "2-digit",
    })}`;
    setPasskeySignupScreen(false);
    setPasskeyCreationScreen(true);
    try {
      if (!passkeyCreated) {
        const { encodedChallenge, attestation } =
          (await passkeyClient?.createUserPasskey({
            publicKey: { user: { name: siteInfo, displayName: siteInfo } },
          })) || {};

        if (encodedChallenge && attestation) {
          const response = await server.createSuborg({
            email,
            passkey: {
              authenticatorName: "First Passkey",
              challenge: encodedChallenge,
              attestation,
            },
            ...(customAccounts && { customAccounts }),
          });
          if (response?.subOrganizationId) {
            setPasskeyCreated(true);
          } else {
            authErrors.passkey.createFailed;
          }
        } else {
          authErrors.passkey.createFailed;
        }
      }

      const sessionResponse = await passkeyClient?.createReadWriteSession({
<<<<<<< HEAD
        targetPublicKey: iframeClient?.iframePublicKey!,
        organizationId: process.env.NEXT_PUBLIC_ORGANIZATION_ID!,
=======
        targetPublicKey: authIframeClient?.iframePublicKey!,
        ...(authConfig.sessionLengthSeconds !== undefined && {
          expirationSeconds: authConfig.sessionLengthSeconds.toString(),
        }),
        organizationId:
          turnkey?.config.defaultOrganizationId ??
          process.env.NEXT_PUBLIC_ORGANIZATION_ID!,
>>>>>>> 72f22a12
      });
      if (sessionResponse?.credentialBundle) {
        await handleAuthSuccess(
          sessionResponse.credentialBundle,
          authConfig.sessionLengthSeconds?.toString(),
        );
      } else {
        setPasskeySignupError(authErrors.passkey.loginFailed);
      }
    } catch {
      setPasskeySignupError(authErrors.passkey.timeoutOrNotAllowed);
    }
  };

  const handleLoginWithPasskey = async () => {
    try {
      const sessionResponse = await passkeyClient?.createReadWriteSession({
<<<<<<< HEAD
        targetPublicKey: iframeClient?.iframePublicKey!,
        organizationId: process.env.NEXT_PUBLIC_ORGANIZATION_ID!,
=======
        targetPublicKey: authIframeClient?.iframePublicKey!,
        ...(authConfig.sessionLengthSeconds !== undefined && {
          expirationSeconds: authConfig.sessionLengthSeconds.toString(),
        }),
        organizationId:
          turnkey?.config.defaultOrganizationId ??
          process.env.NEXT_PUBLIC_ORGANIZATION_ID!,
>>>>>>> 72f22a12
      });

      if (sessionResponse?.credentialBundle) {
        await handleAuthSuccess(
          sessionResponse.credentialBundle,
          authConfig.sessionLengthSeconds?.toString(),
        );
      } else {
        authErrors.passkey.loginFailed;
      }
    } catch (error) {
      onError(authErrors.passkey.loginFailed);
    }
  };

  const handleOtpLogin = async (
    type: FilterType.Email | FilterType.PhoneNumber,
    value: string,
    otpType: string
  ) => {
    const suborgId = await handleGetOrCreateSuborg(type, value);
    const initAuthResponse = await server.sendOtp({
      suborgID: suborgId!,
      otpType,
      contact: value,
      ...(customSmsMessage && { customSmsMessage }),
      userIdentifier: iframeClient?.iframePublicKey!,
    });
    if (initAuthResponse && initAuthResponse.otpId) {
      setSuborgId(suborgId!);
      setOtpId(initAuthResponse?.otpId!);
      setStep(otpType);
    } else {
      onError(authErrors.otp.sendFailed);
    }
  };

  const handleOAuthLogin = async (credential: string, providerName: string) => {
    setOauthLoading(providerName);
    const suborgId = await handleGetOrCreateSuborg(
      FilterType.OidcToken,
      credential,
      {
        oauthProviders: [{ providerName, oidcToken: credential }],
      }
    );
    const oauthResponse = await server.oauth({
      suborgID: suborgId!,
      oidcToken: credential,
      targetPublicKey: iframeClient?.iframePublicKey!,
      sessionLengthSeconds: authConfig.sessionLengthSeconds,
    });
    if (oauthResponse && oauthResponse.token) {
      await handleAuthSuccess(
        oauthResponse!.token,
        authConfig.sessionLengthSeconds?.toString(),
      );
    } else {
      onError(authErrors.oauth.loginFailed);
    }
  };

  const renderBackButton = () => (
    <ChevronLeftIcon
      onClick={() => {
        setPasskeyCreationScreen(false);
        setPasskeySignupError("");
        setPasskeySignupScreen(false);
        setOtpId(null);
      }}
      sx={{
        color: "var(--text-secondary)",
        position: "absolute",
        fontSize: "24px",
        top: 16,
        left: 16,
        zIndex: 10,
        cursor: "pointer",
        borderRadius: "50%",
        padding: "6px",
        transition: "background-color 0.3s ease",
      }}
    />
  );

  const renderSocialButtons = () => {
    const { googleEnabled, appleEnabled, facebookEnabled } = authConfig;
    const layout =
      [googleEnabled, appleEnabled, facebookEnabled].filter(Boolean).length >= 2
        ? "inline"
        : "stacked";

    return (
      <div
        className={
          layout === "inline"
            ? styles.socialButtonContainerInline
            : styles.socialButtonContainerStacked
        }
      >
        {googleEnabled && (
          <GoogleAuthButton
            layout={layout}
<<<<<<< HEAD
            clientId={process.env.NEXT_PUBLIC_GOOGLE_CLIENT_ID!}
            iframePublicKey={iframeClient!.iframePublicKey!}
=======
            clientId={
              authConfig.googleClientId ??
              process.env.NEXT_PUBLIC_GOOGLE_CLIENT_ID!
            }
            iframePublicKey={authIframeClient!.iframePublicKey!}
>>>>>>> 72f22a12
            onSuccess={(response: any) =>
              handleOAuthLogin(response.idToken, "Google")
            }
          />
        )}
        {appleEnabled && (
          <AppleAuthButton
            layout={layout}
<<<<<<< HEAD
            clientId={process.env.NEXT_PUBLIC_APPLE_CLIENT_ID!}
            iframePublicKey={iframeClient!.iframePublicKey!}
=======
            clientId={
              authConfig.appleClientId ??
              process.env.NEXT_PUBLIC_APPLE_CLIENT_ID!
            }
            iframePublicKey={authIframeClient!.iframePublicKey!}
>>>>>>> 72f22a12
            onSuccess={(response: any) =>
              handleOAuthLogin(response.idToken, "Apple")
            }
          />
        )}
        {facebookEnabled && (
          <FacebookAuthButton
            layout={layout}
<<<<<<< HEAD
            clientId={process.env.NEXT_PUBLIC_FACEBOOK_CLIENT_ID!}
            iframePublicKey={iframeClient!.iframePublicKey!}
=======
            clientId={
              authConfig.facebookClientId ??
              process.env.NEXT_PUBLIC_FACEBOOK_CLIENT_ID!
            }
            iframePublicKey={authIframeClient!.iframePublicKey!}
>>>>>>> 72f22a12
            onSuccess={(response: any) =>
              handleOAuthLogin(response.id_token, "Facebook")
            }
          />
        )}
      </div>
    );
  };

  const renderSection = (section: string) => {
    switch (section) {
      case "email":
        return authConfig.emailEnabled && !otpId ? (
          <form
            onSubmit={(e) => {
              e.preventDefault();
              handleOtpLogin(FilterType.Email, email, OtpType.Email);
            }}
          >
            <div className={styles.inputGroup}>
              <TextField
                name="email-input"
                type="email"
                placeholder="Enter your email"
                value={email}
                onChange={(e) => setEmail(e.target.value)}
                fullWidth
                sx={{
                  "& .MuiOutlinedInput-root": {
                    color: "var(--input-text)",
                    "& fieldset": {
                      borderColor: "var(--input-border)",
                    },
                    "&:hover fieldset": {
                      borderColor: "var(--input-hover-border)",
                    },
                    "&.Mui-focused fieldset": {
                      borderColor: "var(--input-focus-border)",
                      border: "1px solid",
                    },
                  },
                  "& .MuiInputBase-input": {
                    padding: "12px",
                  },
                  backgroundColor: "var(--input-bg)",
                }}
                variant="outlined"
              />
            </div>
            <button
              className={styles.authButton}
              type="submit"
              disabled={!isValidEmail(email)}
            >
              Continue
            </button>
          </form>
        ) : null;

      case "phone":
        return authConfig.phoneEnabled && !otpId ? (
          <form
            onSubmit={(e) => {
              e.preventDefault();
              handleOtpLogin(FilterType.PhoneNumber, phone, OtpType.Sms);
            }}
          >
            <div className={styles.phoneInput}>
              <MuiPhone onChange={(value) => setPhone(value)} value={phone} />
            </div>
            <button
              className={styles.authButton}
              type="submit"
              disabled={!isValidPhone(phone)}
            >
              Continue
            </button>
          </form>
        ) : null;

      case "passkey":
        return authConfig.passkeyEnabled && !otpId ? (
          <div className={styles.passkeyContainer}>
            <button
              className={styles.authButton}
              type="button"
              onClick={handleLoginWithPasskey}
            >
              Log in with passkey
            </button>
            <div
              className={styles.noPasskeyLink}
              onClick={() => setPasskeySignupScreen(true)}
            >
              Sign up with passkey
            </div>
          </div>
        ) : null;

      case "socials":
        return authConfig.googleEnabled ||
          authConfig.appleEnabled ||
          authConfig.facebookEnabled
          ? renderSocialButtons()
          : null;

      default:
        return null;
    }
  };

  return (
    <>
      {passkeySignupScreen ? (
        <div className={styles.authCard}>
          {renderBackButton()}
          <div className={styles.passkeyIconContainer}>{passkeyIcon}</div>
          <center>
            <h3 className={styles.primaryText}>Create a passkey</h3>
          </center>
          <div className={styles.rowsContainer}>
            <center>
              <span className={styles.primaryText}>
                Passkeys allow for easy biometric access to your wallet and can
                be synced across devices.
              </span>
            </center>
          </div>
          <button
            className={styles.authButton}
            type="button"
            onClick={handleSignupWithPasskey}
          >
            Continue
          </button>
        </div>
      ) : passkeyCreationScreen ? (
        <div className={styles.authCard}>
          {renderBackButton()}
          <div className={styles.passkeyIconContainer}>
            {passkeySignupError ? (
              <div>{passkeyIconError}</div>
            ) : (
              <div className={styles.loadingWrapper}>
                <CircularProgress
                  size={80}
                  thickness={1}
                  className={styles.circularProgress!}
                />
                {passkeyIcon}
              </div>
            )}
          </div>
          <center>
            <h3 className={styles.primaryText}>
              {passkeySignupError
                ? "Authentication error"
                : passkeyCreated
                  ? "Logging in with passkey..."
                  : "Creating passkey..."}
            </h3>
          </center>
          <div className={styles.rowsContainer}>
            <span className={styles.primaryText}>
              <center>{passkeySignupError ? passkeySignupError : ""}</center>
            </span>
          </div>
          {passkeySignupError && (
            <button
              className={styles.authButton}
              type="button"
              onClick={handleSignupWithPasskey}
            >
              Retry
            </button>
          )}
        </div>
      ) : (
        <div>
          {oauthLoading !== "" ? (
            <div className={styles.authCardLoading}>
              <h3 className={styles.verifyingText}>
                Verifying with {oauthLoading}
              </h3>
              <div className={styles.loadingWrapper}>
                <CircularProgress
                  size={80}
                  thickness={1}
                  className={styles.circularProgress!}
                />
                {oauthLoading === "Google" && (
                  <img src={googleIcon} className={styles.oauthIcon} />
                )}
                {oauthLoading === "Facebook" && (
                  <img src={facebookIcon} className={styles.oauthIcon} />
                )}
                {oauthLoading === "Apple" && (
                  <img src={appleIcon} className={styles.oauthIcon} />
                )}
              </div>
              <div className={styles.poweredBy}>
                <span>Secured by</span>
                <img src={turnkeyIcon} />
              </div>
            </div>
          ) : (
            <div className={styles.authCard}>
              {otpId && renderBackButton()}
              <h2 className={styles.primaryText}>
                {!otpId && "Log in or sign up"}
              </h2>
              <div className={styles.authForm}>
                {!otpId &&
                  configOrder
                    .filter((section) => renderSection(section) !== null)
                    .map((section, index, visibleSections) => (
                      <React.Fragment key={section}>
                        {renderSection(section)}
                        {index < visibleSections.length - 1 && (
                          <div className={styles.separator}>
                            <span>OR</span>
                          </div>
                        )}
                      </React.Fragment>
                    ))}
                {otpId && (
                  <OtpVerification
                    type={step}
                    contact={step === OtpType.Email ? email : phone}
                    suborgId={suborgId}
                    otpId={otpId!}
                    sessionLengthSeconds={authConfig.sessionLengthSeconds}
                    iframeClient={iframeClient!}
                    onValidateSuccess={handleAuthSuccess}
                    onResendCode={handleResendCode}
                  />
                )}

                {!otpId && (
                  <div className={styles.tos}>
                    <span>
                      By continuing, you agree to our{" "}
                      <a
                        href="https://www.turnkey.com/legal/terms"
                        target="_blank"
                        rel="noopener noreferrer"
                        className={styles.tosBold}
                      >
                        Terms of Service
                      </a>{" "}
                      &{" "}
                      <a
                        href="https://www.turnkey.com/legal/privacy"
                        target="_blank"
                        rel="noopener noreferrer"
                        className={styles.tosBold}
                      >
                        Privacy Policy
                      </a>
                      {"."}
                    </span>
                  </div>
                )}
              </div>
              <div
                onClick={() =>
                  (window.location.href = "https://www.turnkey.com/")
                }
                className={styles.poweredBy}
              >
                <span>Secured by</span>
                <img src={turnkeyIcon} />
              </div>
            </div>
          )}
        </div>
      )}
    </>
  );
};

export default Auth;<|MERGE_RESOLUTION|>--- conflicted
+++ resolved
@@ -80,11 +80,7 @@
   customSmsMessage,
   customAccounts,
 }) => {
-<<<<<<< HEAD
-  const { passkeyClient, iframeClient } = useTurnkey();
-=======
-  const { passkeyClient, authIframeClient, turnkey } = useTurnkey();
->>>>>>> 72f22a12
+  const { passkeyClient, iframeClient, turnkey } = useTurnkey();
   const [email, setEmail] = useState<string>("");
   const [phone, setPhone] = useState<string>("");
   const [otpId, setOtpId] = useState<string | null>(null);
@@ -184,19 +180,14 @@
 
   const handleAuthSuccess = async (
     credentialBundle: any,
-    expirationSeconds?: string,
+    expirationSeconds?: string
   ) => {
     if (credentialBundle) {
-<<<<<<< HEAD
       await iframeClient!.injectCredentialBundle(credentialBundle);
-      await iframeClient!.loginWithAuthBundle(credentialBundle);
-=======
-      await authIframeClient!.injectCredentialBundle(credentialBundle);
-      await authIframeClient!.loginWithAuthBundle(
+      await iframeClient!.loginWithAuthBundle(
         credentialBundle,
-        expirationSeconds,
+        expirationSeconds
       );
->>>>>>> 72f22a12
       await onAuthSuccess();
     }
   };
@@ -243,23 +234,18 @@
       }
 
       const sessionResponse = await passkeyClient?.createReadWriteSession({
-<<<<<<< HEAD
         targetPublicKey: iframeClient?.iframePublicKey!,
-        organizationId: process.env.NEXT_PUBLIC_ORGANIZATION_ID!,
-=======
-        targetPublicKey: authIframeClient?.iframePublicKey!,
         ...(authConfig.sessionLengthSeconds !== undefined && {
           expirationSeconds: authConfig.sessionLengthSeconds.toString(),
         }),
         organizationId:
           turnkey?.config.defaultOrganizationId ??
           process.env.NEXT_PUBLIC_ORGANIZATION_ID!,
->>>>>>> 72f22a12
       });
       if (sessionResponse?.credentialBundle) {
         await handleAuthSuccess(
           sessionResponse.credentialBundle,
-          authConfig.sessionLengthSeconds?.toString(),
+          authConfig.sessionLengthSeconds?.toString()
         );
       } else {
         setPasskeySignupError(authErrors.passkey.loginFailed);
@@ -272,24 +258,19 @@
   const handleLoginWithPasskey = async () => {
     try {
       const sessionResponse = await passkeyClient?.createReadWriteSession({
-<<<<<<< HEAD
         targetPublicKey: iframeClient?.iframePublicKey!,
-        organizationId: process.env.NEXT_PUBLIC_ORGANIZATION_ID!,
-=======
-        targetPublicKey: authIframeClient?.iframePublicKey!,
         ...(authConfig.sessionLengthSeconds !== undefined && {
           expirationSeconds: authConfig.sessionLengthSeconds.toString(),
         }),
         organizationId:
           turnkey?.config.defaultOrganizationId ??
           process.env.NEXT_PUBLIC_ORGANIZATION_ID!,
->>>>>>> 72f22a12
       });
 
       if (sessionResponse?.credentialBundle) {
         await handleAuthSuccess(
           sessionResponse.credentialBundle,
-          authConfig.sessionLengthSeconds?.toString(),
+          authConfig.sessionLengthSeconds?.toString()
         );
       } else {
         authErrors.passkey.loginFailed;
@@ -339,7 +320,7 @@
     if (oauthResponse && oauthResponse.token) {
       await handleAuthSuccess(
         oauthResponse!.token,
-        authConfig.sessionLengthSeconds?.toString(),
+        authConfig.sessionLengthSeconds?.toString()
       );
     } else {
       onError(authErrors.oauth.loginFailed);
@@ -387,16 +368,11 @@
         {googleEnabled && (
           <GoogleAuthButton
             layout={layout}
-<<<<<<< HEAD
-            clientId={process.env.NEXT_PUBLIC_GOOGLE_CLIENT_ID!}
-            iframePublicKey={iframeClient!.iframePublicKey!}
-=======
             clientId={
               authConfig.googleClientId ??
               process.env.NEXT_PUBLIC_GOOGLE_CLIENT_ID!
             }
-            iframePublicKey={authIframeClient!.iframePublicKey!}
->>>>>>> 72f22a12
+            iframePublicKey={iframeClient!.iframePublicKey!}
             onSuccess={(response: any) =>
               handleOAuthLogin(response.idToken, "Google")
             }
@@ -405,16 +381,11 @@
         {appleEnabled && (
           <AppleAuthButton
             layout={layout}
-<<<<<<< HEAD
-            clientId={process.env.NEXT_PUBLIC_APPLE_CLIENT_ID!}
-            iframePublicKey={iframeClient!.iframePublicKey!}
-=======
             clientId={
               authConfig.appleClientId ??
               process.env.NEXT_PUBLIC_APPLE_CLIENT_ID!
             }
-            iframePublicKey={authIframeClient!.iframePublicKey!}
->>>>>>> 72f22a12
+            iframePublicKey={iframeClient!.iframePublicKey!}
             onSuccess={(response: any) =>
               handleOAuthLogin(response.idToken, "Apple")
             }
@@ -423,16 +394,11 @@
         {facebookEnabled && (
           <FacebookAuthButton
             layout={layout}
-<<<<<<< HEAD
-            clientId={process.env.NEXT_PUBLIC_FACEBOOK_CLIENT_ID!}
-            iframePublicKey={iframeClient!.iframePublicKey!}
-=======
             clientId={
               authConfig.facebookClientId ??
               process.env.NEXT_PUBLIC_FACEBOOK_CLIENT_ID!
             }
-            iframePublicKey={authIframeClient!.iframePublicKey!}
->>>>>>> 72f22a12
+            iframePublicKey={iframeClient!.iframePublicKey!}
             onSuccess={(response: any) =>
               handleOAuthLogin(response.id_token, "Facebook")
             }
