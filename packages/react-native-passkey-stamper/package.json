{
  "name": "@turnkey/react-native-passkey-stamper",
<<<<<<< HEAD
  "version": "1.2.0-beta.0",
=======
  "version": "1.2.0-beta.1",
>>>>>>> 565aaf45
  "main": "./dist/index.js",
  "module": "./dist/index.mjs",
  "exports": {
    ".": {
      "types": "./dist/index.d.ts",
      "import": "./dist/index.mjs",
      "require": "./dist/index.js",
      "default": "./dist/index.mjs"
    }
  },
  "types": "./dist/index.d.ts",
  "license": "Apache-2.0",
  "description": "Passkey stamper for React Native",
  "keywords": [
    "Turnkey",
    "react",
    "native",
    "iOS",
    "Android",
    "stamper"
  ],
  "author": {
    "name": "Turnkey",
    "url": "https://turnkey.com/"
  },
  "homepage": "https://github.com/tkhq/sdk",
  "bugs": {
    "url": "https://github.com/tkhq/sdk/issues"
  },
  "repository": {
    "type": "git",
    "url": "git+https://github.com/tkhq/sdk.git",
    "directory": "packages/react-native-passkey-stamper"
  },
  "files": [
    "dist/",
    "CHANGELOG.md",
    "README.md"
  ],
  "publishConfig": {
    "access": "public"
  },
  "scripts": {
    "prepublishOnly": "pnpm run clean && pnpm run build",
    "build": "rollup -c",
    "clean": "rimraf ./dist ./.cache",
    "test": "jest",
    "typecheck": "tsc -p tsconfig.typecheck.json"
  },
  "engines": {
    "node": ">=18.0.0"
  },
  "dependencies": {
    "@turnkey/encoding": "workspace:*",
    "@turnkey/http": "workspace:*",
    "buffer": "6.0.3",
    "react-native-passkey": "3.0.0",
    "sha256-uint8array": "0.10.7"
  },
  "devDependencies": {
    "@babel/core": "7.26.9",
    "@rollup/plugin-babel": "5.3.0"
  }
}<|MERGE_RESOLUTION|>--- conflicted
+++ resolved
@@ -1,10 +1,6 @@
 {
   "name": "@turnkey/react-native-passkey-stamper",
-<<<<<<< HEAD
-  "version": "1.2.0-beta.0",
-=======
   "version": "1.2.0-beta.1",
->>>>>>> 565aaf45
   "main": "./dist/index.js",
   "module": "./dist/index.mjs",
   "exports": {
