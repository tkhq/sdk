--- conflicted
+++ resolved
@@ -59,12 +59,7 @@
     "@turnkey/http": "workspace:*",
     "@turnkey/sdk-browser": "workspace:*",
     "@turnkey/sdk-server": "workspace:*",
-<<<<<<< HEAD
-    "cross-fetch": "^4.0.0",
-    "typescript": "^5.4.3"
-=======
     "cross-fetch": "^4.0.0"
->>>>>>> ee547aaf
   },
   "devDependencies": {
     "@types/jest": "^29.5.3",
