--- conflicted
+++ resolved
@@ -1,10 +1,6 @@
 {
   "name": "@turnkey/telegram-cloud-storage-stamper",
-<<<<<<< HEAD
-  "version": "2.1.0-beta.5",
-=======
   "version": "2.1.0-beta.6",
->>>>>>> 565aaf45
   "main": "./dist/index.js",
   "module": "./dist/index.mjs",
   "exports": {
