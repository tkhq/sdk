# @turnkey/telegram-cloud-storage-stamper

<<<<<<< HEAD
=======
## 2.1.0-beta.6

### Patch Changes

- Updated dependencies []:
  - @turnkey/api-key-stamper@0.5.0-beta.6

>>>>>>> 565aaf45
## 2.1.0-beta.5

### Minor Changes

- SDK beta release @turnkey/react-wallet-kit @turnkey/core

### Patch Changes

- Updated dependencies []:
  - @turnkey/api-key-stamper@0.5.0-beta.5

## 2.0.4-beta.4

### Patch Changes

- Updated dependencies []:
  - @turnkey/api-key-stamper@0.4.8-beta.4

## 2.0.4-beta.3

### Patch Changes

- Updated dependencies []:
  - @turnkey/api-key-stamper@0.4.8-beta.3

## 2.0.4-beta.2

### Patch Changes

- Updated dependencies []:
  - @turnkey/api-key-stamper@0.4.8-beta.2

## 2.0.4-beta.1

### Patch Changes

- Updated dependencies []:
  - @turnkey/api-key-stamper@0.4.8-beta.1

## 2.0.4-beta.0

### Patch Changes

- Updated dependencies []:
  - @turnkey/api-key-stamper@0.4.8-beta.0

## 2.0.3

### Patch Changes

- Updated dependencies [[`7625df0`](https://github.com/tkhq/sdk/commit/7625df0538002c3455bd5862211210e38472e164)]:
  - @turnkey/api-key-stamper@0.4.7

## 2.0.2

### Patch Changes

- Updated dependencies []:
  - @turnkey/api-key-stamper@0.4.6

## 2.0.1

### Patch Changes

- Updated dependencies [4d1d775]
  - @turnkey/api-key-stamper@0.4.5

## 2.0.0

### Major Changes

- 24ca647: Remove default export and used all named exports for consistency

  ### Package imports for `@turnkey/telegram-cloud-storage-stamper`

  #### for versions < v2.0.0

  ```typescript
  import TelegramCloudStorageStamper, {
    CloudStorageAPIKey,
  } from "@turnkey/telegram-cloud-storage-stamper";
  ```

  #### for versions >= v2.0.0

  ```typescript
  import {
    TelegramCloudStorageStamper,
    CloudStorageAPIKey,
  } from "@turnkey/telegram-cloud-storage-stamper";
  ```

## 1.0.3

### Patch Changes

- Updated dependencies [2d5977b]
  - @turnkey/api-key-stamper@0.4.4

## 1.0.2

### Patch Changes

- Export the default cloud storage api key location

## 1.0.1

### Patch Changes

- Update the default cloud storage key to conform to cloud storage key constraints

## 1.0.0

### Major Changes

- Initial release of the telegram-cloud-storage-stamper package. This package is to be used alongside Telegram mini-app development and provides a stamping utility and an interface into Telegram Cloud Storage. More can be read in the [README](../packages/telegram-cloud-storage-stamper/README.md).<|MERGE_RESOLUTION|>--- conflicted
+++ resolved
@@ -1,7 +1,5 @@
 # @turnkey/telegram-cloud-storage-stamper
 
-<<<<<<< HEAD
-=======
 ## 2.1.0-beta.6
 
 ### Patch Changes
@@ -9,7 +7,6 @@
 - Updated dependencies []:
   - @turnkey/api-key-stamper@0.5.0-beta.6
 
->>>>>>> 565aaf45
 ## 2.1.0-beta.5
 
 ### Minor Changes
