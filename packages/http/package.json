{
  "name": "@turnkey/http",
<<<<<<< HEAD
  "version": "3.10.0-beta.2",
=======
  "version": "3.11.1-beta.0",
>>>>>>> 565aaf45
  "main": "./dist/index.js",
  "module": "./dist/index.mjs",
  "exports": {
    ".": {
      "types": "./dist/index.d.ts",
      "import": "./dist/index.mjs",
      "require": "./dist/index.js",
      "default": "./dist/index.mjs"
    }
  },
  "types": "./dist/index.d.ts",
  "license": "Apache-2.0",
  "description": "Typed HTTP client for interacting with Turnkey API",
  "keywords": [
    "Turnkey"
  ],
  "author": {
    "name": "Turnkey",
    "url": "https://turnkey.com/"
  },
  "homepage": "https://github.com/tkhq/sdk",
  "bugs": {
    "url": "https://github.com/tkhq/sdk/issues"
  },
  "repository": {
    "type": "git",
    "url": "git+https://github.com/tkhq/sdk.git",
    "directory": "packages/http"
  },
  "files": [
    "dist/",
    "CHANGELOG.md",
    "README.md"
  ],
  "publishConfig": {
    "access": "public"
  },
  "scripts": {
    "version": "node -p \"'export const VERSION = ' + JSON.stringify(require('./package.json').name + '@' + require('./package.json').version) + ';'\" > src/version.ts",
    "prepublishOnly": "pnpm run clean && pnpm run build",
    "build": "rollup -c",
    "clean": "rimraf ./dist ./.cache",
    "test": "jest",
    "typecheck": "tsc -p tsconfig.typecheck.json"
  },
  "dependencies": {
    "cross-fetch": "^3.1.5",
    "@turnkey/api-key-stamper": "workspace:*",
    "@turnkey/encoding": "workspace:*",
    "@turnkey/webauthn-stamper": "workspace:*"
  },
  "engines": {
    "node": ">=18.0.0"
  }
}<|MERGE_RESOLUTION|>--- conflicted
+++ resolved
@@ -1,10 +1,6 @@
 {
   "name": "@turnkey/http",
-<<<<<<< HEAD
-  "version": "3.10.0-beta.2",
-=======
   "version": "3.11.1-beta.0",
->>>>>>> 565aaf45
   "main": "./dist/index.js",
   "module": "./dist/index.mjs",
   "exports": {
