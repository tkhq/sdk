--- conflicted
+++ resolved
@@ -1,7 +1,5 @@
 # @turnkey/sdk-browser
 
-<<<<<<< HEAD
-=======
 ## 5.9.0-beta.1
 
 ### Patch Changes
@@ -15,7 +13,6 @@
   - @turnkey/indexed-db-stamper@1.2.0-beta.6
   - @turnkey/wallet-stamper@1.1.0-beta.6
 
->>>>>>> 565aaf45
 ## 5.9.0-beta.0
 
 ### Minor Changes
@@ -35,8 +32,6 @@
   - @turnkey/crypto@2.6.0-beta.5
   - @turnkey/http@3.10.0-beta.2
 
-<<<<<<< HEAD
-=======
 ## 5.9.0
 
 ### Minor Changes
@@ -50,7 +45,6 @@
   - @turnkey/crypto@2.6.0
   - @turnkey/wallet-stamper@1.0.9
 
->>>>>>> 565aaf45
 ## 5.8.0
 
 ### Minor Changes
