--- conflicted
+++ resolved
@@ -271,483 +271,480 @@
 
     return true;
   };
-<<<<<<< HEAD
-=======
 }
 
-export class TurnkeyBrowserClient extends TurnkeySDKClientBase {
-  authClient?: AuthClient | undefined;
-
-  constructor(config: TurnkeySDKClientConfig, authClient?: AuthClient) {
-    super(config);
-    this.authClient = authClient;
-  }
-
-  login = async (config?: {
-    organizationId?: string;
-  }): Promise<SdkApiTypes.TCreateReadOnlySessionResponse> => {
-    const readOnlySessionResult = await this.createReadOnlySession(
-      config || {},
-    );
-
-    await saveSession(readOnlySessionResult, this.authClient);
-
-    return readOnlySessionResult!;
-  };
-
-  //// NEW ///
-
-  /**
-   * Creates a read-write session. This method infers the current user's organization ID and target userId.
-   * To be used in conjunction with an `iframeStamper`: the resulting session's credential bundle can be
-   * injected into an iframeStamper to create a session that enables both read and write requests.
-   *
-   * @param targetEmbeddedKey
-   * @param expirationSeconds
-   * @param userId
-   * @returns {Promise<SdkApiTypes.TCreateReadWriteSessionResponse>}
-   */
-  refereshSession = async (
-    sessionType: string, // TODO make this an enum and default to rw
-    targetPublicKey?: string, //eventually we want to automatically pull this from localStorage/iframe
-    expirationSeconds: string = DEFAULT_SESSION_EXPIRATION,
-  ): Promise<void> => {
-    if (sessionType == "r") {
-      if (this! instanceof TurnkeyPasskeyClient) {
-        throw new Error(
-          "You must use a passkey client to refresh a read session",
-        ); //TODO support wallet clients perhaps?
-      }
-      const readOnlySessionResult = await this.createReadOnlySession({});
-      const session: Session = {
-        sessionType: "r",
-        userId: readOnlySessionResult.userId,
-        organizationId: readOnlySessionResult.organizationId,
-        expiry: Number(readOnlySessionResult.sessionExpiry),
-        token: readOnlySessionResult.session,
-      };
-      storeSession(session, AuthClient.Passkey);
-    }
-    if (sessionType == "rw") {
-      if (!targetPublicKey) {
-        throw new Error(
-          "You must provide a targetPublicKey to refresh a read-write session.",
-        );
-      }
-      const readWriteSessionResult = await this.createReadWriteSession({
-        targetPublicKey,
-        expirationSeconds,
-        // invalidateExisting: true We need to add this to the API
-      });
-      const session: Session = {
-        sessionType: "rw",
-        userId: readWriteSessionResult.userId,
-        organizationId: readWriteSessionResult.organizationId,
-        expiry: Date.now() + Number(expirationSeconds) * 1000, //TODO change this to the actual expiry time from the response in a new version of the activity
-        token: readWriteSessionResult.credentialBundle,
-      };
-      if (this instanceof TurnkeyIframeClient) {
-        await this.injectCredentialBundle(session.token!);
-      } else {
-        // Throw an error if the client is not an iframe client
-        throw new Error(
-          "You must use an iframe client to refresh a read-write session",
-        ); //should we default to a "localStorage" client?
-      }
-      storeSession(session, AuthClient.Iframe);
-    }
-  };
-
-  /**
-   * Log in with a bundle. This method uses a bundle sent to the end user email
-   * To be used in conjunction with an `iframeStamper`.
-   *
-   * @param bundle
-   * @param expirationSeconds
-   * @returns {Promise<void>}
-   */
-  loginWithBundle = async (
-    bundle: string, // we need a way to get the expiry of this token. Either it lives in the token itself or is returned from the server action and passed again here
-    expirationSeconds: string, // we need a way to get the expiry of this token. Either it lives in the token itself or is returned from the server action and passed again here
-  ): Promise<void> => {
-    if (this! instanceof TurnkeyIframeClient) {
-      await this.injectCredentialBundle(bundle);
-    } else {
-      // Throw an error if the client is not an iframe client
-      throw new Error(
-        "You must use an iframe client to log in with a session.",
-      ); //should we default to a "localStorage" client?
-    }
-    const whoAmI = await this.getWhoami();
-
-    const session: Session = {
-      sessionType: "rw",
-      userId: whoAmI.userId,
-      organizationId: whoAmI.organizationId,
-      expiry: Date.now() + Number(expirationSeconds) * 1000, //TODO change this to the actual expiry time
-      token: bundle,
-    };
-    storeSession(session, AuthClient.Iframe);
-  };
-
-  /**
-   * Log in with a session object. This method uses a session object from server actions and stores it and the active client in local storage
-   * To be used in conjunction with an `iframeStamper`.
-   *
-   * @param session
-   * @returns {Promise<SdkApiTypes.void>}
-   */
-  loginWithSession = async (session: Session): Promise<void> => {
-    if (this instanceof TurnkeyIframeClient) {
-      await this.injectCredentialBundle(session.token!);
-    } else {
-      // Throw an error if the client is not an iframe client
-      throw new Error(
-        "You must use an iframe client to log in with a session.",
-      ); //should we default to a "localStorage" client?
-    }
-    storeSession(session, AuthClient.Iframe);
-  };
-
-  /**
-   * Log in with a passkey.
-   * To be used in conjunction with a `passkeyStamper`
-   *
-   * @param session
-   * @returns {Promise<void>}
-   */
-  loginWithPasskey = async (
-    sessionType: string, // TODO make this an enum
-    targetPublicKey?: string, //eventually we want to automatically pull this from localStorage/iframe
-    expirationSeconds: string = DEFAULT_SESSION_EXPIRATION,
-  ): Promise<void> => {
-    if (this! instanceof TurnkeyPasskeyClient) {
-      throw new Error(
-        "You must use a passkey client to log in with a passkey.",
-      );
-    }
-
-    // Create a read-only session
-
-    if (sessionType == "r") {
-      const readOnlySessionResult = await this.createReadOnlySession({});
-
-      const session: Session = {
-        sessionType: "r",
-        userId: readOnlySessionResult.userId,
-        organizationId: readOnlySessionResult.organizationId,
-        expiry: Number(readOnlySessionResult.sessionExpiry),
-        token: readOnlySessionResult.session,
-      };
-      storeSession(session, AuthClient.Passkey);
-    }
-    // Create a read-write session
-
-    if (sessionType == "rw") {
-      if (!targetPublicKey) {
-        throw new Error(
-          "You must provide a targetPublicKey to create a read-write session.",
-        );
-      }
-      const readWriteSessionResult = await this.createReadWriteSession({
-        targetPublicKey,
-        expirationSeconds,
-      });
-
-      const session: Session = {
-        sessionType: "rw",
-        userId: readWriteSessionResult.userId,
-        organizationId: readWriteSessionResult.organizationId,
-        expiry: Date.now() + Number(expirationSeconds) * 1000, //TODO change this to the actual expiry time from the response in a new version of the activity
-        token: readWriteSessionResult.credentialBundle,
-      };
-      // TODO we need to inject the credential bundle in the iframe here
-      storeSession(session, AuthClient.Iframe);
-    } else {
-      throw new Error("Invalid session type passed.");
-    }
-  };
-  //// NEW ///
-
-  /**
-   * Creates a read-write session. This method infers the current user's organization ID and target userId.
-   * To be used in conjunction with an `iframeStamper`: the resulting session's credential bundle can be
-   * injected into an iframeStamper to create a session that enables both read and write requests.
-   *
-   * @param targetEmbeddedKey
-   * @param expirationSeconds
-   * @param userId
-   * @returns {Promise<SdkApiTypes.TCreateReadWriteSessionResponse>}
-   */
-  loginWithReadWriteSession = async (
-    targetEmbeddedKey: string,
-    expirationSeconds: string = DEFAULT_SESSION_EXPIRATION,
-    userId?: string,
-  ): Promise<SdkApiTypes.TCreateReadWriteSessionResponse> => {
-    const readWriteSessionResult = await this.createReadWriteSession({
-      targetPublicKey: targetEmbeddedKey,
-      expirationSeconds,
-      userId: userId!,
-    });
-
-    // Ensure session and sessionExpiry are included in the object
-    const readWriteSessionResultWithSession = {
-      ...readWriteSessionResult,
-      credentialBundle: readWriteSessionResult.credentialBundle,
-      sessionExpiry: Date.now() + Number(expirationSeconds) * 1000,
-    };
-
-    // store auth bundle in local storage
-    await saveSession(readWriteSessionResultWithSession, this.authClient);
-
-    return readWriteSessionResultWithSession;
-  };
-
-  /**
-   * Logs in with an existing auth bundle. this bundle enables both read and write requests.
-   *
-   * @param credentialBundle
-   * @param expirationSeconds
-   * @returns {Promise<boolean>}
-   */
-  loginWithAuthBundle = async (
-    credentialBundle: string,
-    expirationSeconds: string = DEFAULT_SESSION_EXPIRATION,
-  ): Promise<any> => {
-    try {
-      const whoAmIResult = await this.getWhoami();
-
-      const readWriteSessionResultWithSession = {
-        ...whoAmIResult,
-        credentialBundle: credentialBundle,
-        sessionExpiry: Date.now() + Number(expirationSeconds) * 1000,
-      };
-      await saveSession(readWriteSessionResultWithSession, this.authClient);
-      return true;
-    } catch {
-      return false;
-    }
-  };
-}
-
-export class TurnkeyPasskeyClient extends TurnkeyBrowserClient {
-  rpId: string;
-
-  constructor(config: TurnkeySDKClientConfig) {
-    super(config, AuthClient.Passkey);
-    this.rpId = (this.stamper as WebauthnStamper)!.rpId;
-  }
-
-  /**
-   * Create a passkey for an end-user, taking care of various lower-level details.
-   *
-   * @returns {Promise<Passkey>}
-   */
-  createUserPasskey = async (
-    config: Record<any, any> = {},
-  ): Promise<Passkey> => {
-    const challenge = generateRandomBuffer();
-    const encodedChallenge = base64UrlEncode(challenge);
-    const authenticatorUserId = generateRandomBuffer();
-
-    // WebAuthn credential options options can be found here:
-    // https://www.w3.org/TR/webauthn-2/#sctn-sample-registration
-    //
-    // All pubkey algorithms can be found here: https://www.iana.org/assignments/cose/cose.xhtml#algorithms
-    // Turnkey only supports ES256 (-7) and RS256 (-257)
-    //
-    // The pubkey type only supports one value, "public-key"
-    // See https://www.w3.org/TR/webauthn-2/#enumdef-publickeycredentialtype for more details
-    // TODO: consider un-nesting these config params
-    const webauthnConfig: CredentialCreationOptions = {
-      publicKey: {
-        rp: {
-          id: config.publicKey?.rp?.id ?? this.rpId,
-          name: config.publicKey?.rp?.name ?? "",
-        },
-        challenge: config.publicKey?.challenge ?? challenge,
-        pubKeyCredParams: config.publicKey?.pubKeyCredParams ?? [
-          {
-            type: "public-key",
-            alg: -7,
-          },
-          {
-            type: "public-key",
-            alg: -257,
-          },
-        ],
-        user: {
-          id: config.publicKey?.user?.id ?? authenticatorUserId,
-          name: config.publicKey?.user?.name ?? "Default User",
-          displayName: config.publicKey?.user?.displayName ?? "Default User",
-        },
-        authenticatorSelection: {
-          authenticatorAttachment:
-            config.publicKey?.authenticatorSelection?.authenticatorAttachment ??
-            undefined, // default to empty
-          requireResidentKey:
-            config.publicKey?.authenticatorSelection?.requireResidentKey ??
-            true,
-          residentKey:
-            config.publicKey?.authenticatorSelection?.residentKey ?? "required",
-          userVerification:
-            config.publicKey?.authenticatorSelection?.userVerification ??
-            "preferred",
-        },
-      },
-    };
-
-    const attestation = await getWebAuthnAttestation(webauthnConfig);
-
-    return {
-      encodedChallenge: config.publicKey?.challenge
-        ? base64UrlEncode(config.publicKey?.challenge)
-        : encodedChallenge,
-      attestation,
-    };
-  };
-
-  /**
-   * Uses passkey authentication to create a read-write session, via an embedded API key,
-   * and stores + returns the resulting auth bundle that contains the encrypted API key.
-   * This auth bundle (also referred to as a credential bundle) can be injected into an `iframeStamper`,
-   * resulting in a touch-free authenticator. Unlike `loginWithReadWriteSession`, this method
-   * assumes the end-user's organization ID (i.e. the sub-organization ID) is already known.
-   *
-   * @param userId
-   * @param targetEmbeddedKey
-   * @param expirationSeconds
-   * @param curveType
-   * @returns {Promise<ReadWriteSession>}
-   */
-  createPasskeySession = async (
-    userId: string,
-    targetEmbeddedKey: string,
-    expirationSeconds: string = DEFAULT_SESSION_EXPIRATION,
-    organizationId?: string,
-  ): Promise<ReadWriteSession> => {
-    const user = await getStorageValue(StorageKeys.UserSession);
-    organizationId = organizationId ?? user?.organization.organizationId;
-
-    if (!organizationId) {
-      throw new Error(
-        "Error creating passkey session: Organization ID is required",
-      );
-    }
-
-    userId = userId ?? user?.userId;
-
-    const { authBundle: credentialBundle, publicKey } =
-      await createEmbeddedAPIKey(targetEmbeddedKey);
-
-    // add API key to Turnkey User
-    await this.createApiKeys({
-      organizationId,
-      userId,
-      apiKeys: [
-        {
-          apiKeyName: `Session Key ${String(Date.now())}`,
-          publicKey,
-          expirationSeconds,
-          curveType: "API_KEY_CURVE_P256",
-        },
-      ],
-    });
-
-    const expiry = Date.now() + Number(expirationSeconds) * 1000;
-
-    await saveSession(
-      {
-        organizationId,
-        organizationName: user?.organization.organizationName ?? "",
-        userId,
-        username: user?.username ?? "",
-        credentialBundle,
-        sessionExpiry: expiry,
-      },
-      this.authClient,
-    );
-
-    return {
-      credentialBundle,
-      expiry,
-    };
-  };
-}
-
-export class TurnkeyIframeClient extends TurnkeyBrowserClient {
-  iframePublicKey: string | null;
-
-  constructor(config: TurnkeySDKClientConfig) {
-    super(config, AuthClient.Iframe);
-    this.iframePublicKey = (this.stamper as IframeStamper).iframePublicKey;
-  }
-
-  injectCredentialBundle = async (
-    credentialBundle: string,
-  ): Promise<boolean> => {
-    return await (this.stamper as IframeStamper).injectCredentialBundle(
-      credentialBundle,
-    );
-  };
-
-  injectWalletExportBundle = async (
-    credentialBundle: string,
-    organizationId: string,
-  ): Promise<boolean> => {
-    return await (this.stamper as IframeStamper).injectWalletExportBundle(
-      credentialBundle,
-      organizationId,
-    );
-  };
-
-  injectKeyExportBundle = async (
-    credentialBundle: string,
-    organizationId: string,
-    keyFormat?: KeyFormat | undefined,
-  ): Promise<boolean> => {
-    return await (this.stamper as IframeStamper).injectKeyExportBundle(
-      credentialBundle,
-      organizationId,
-      keyFormat,
-    );
-  };
-
-  injectImportBundle = async (
-    bundle: string,
-    organizationId: string,
-    userId: string,
-  ): Promise<boolean> => {
-    return await (this.stamper as IframeStamper).injectImportBundle(
-      bundle,
-      organizationId,
-      userId,
-    );
-  };
-
-  extractWalletEncryptedBundle = async (): Promise<string> => {
-    return await (this.stamper as IframeStamper).extractWalletEncryptedBundle();
-  };
-
-  extractKeyEncryptedBundle = async (): Promise<string> => {
-    return await (this.stamper as IframeStamper).extractKeyEncryptedBundle();
-  };
-}
-
-export class TurnkeyWalletClient extends TurnkeyBrowserClient {
-  private wallet: WalletInterface;
-
-  constructor(config: TurnkeyWalletClientConfig) {
-    super(config, AuthClient.Wallet);
-    this.wallet = config.wallet;
-  }
-
-  async getPublicKey(): Promise<string> {
-    return this.wallet.getPublicKey();
-  }
-
-  getWalletInterface(): WalletInterface {
-    return this.wallet;
-  }
->>>>>>> 72f22a12
-}+// export class TurnkeyBrowserClient extends TurnkeySDKClientBase {
+//   authClient?: AuthClient | undefined;
+
+//   constructor(config: TurnkeySDKClientConfig, authClient?: AuthClient) {
+//     super(config);
+//     this.authClient = authClient;
+//   }
+
+//   login = async (config?: {
+//     organizationId?: string;
+//   }): Promise<SdkApiTypes.TCreateReadOnlySessionResponse> => {
+//     const readOnlySessionResult = await this.createReadOnlySession(
+//       config || {}
+//     );
+
+//     await saveSession(readOnlySessionResult, this.authClient);
+
+//     return readOnlySessionResult!;
+//   };
+
+//   //// NEW ///
+
+//   /**
+//    * Creates a read-write session. This method infers the current user's organization ID and target userId.
+//    * To be used in conjunction with an `iframeStamper`: the resulting session's credential bundle can be
+//    * injected into an iframeStamper to create a session that enables both read and write requests.
+//    *
+//    * @param targetEmbeddedKey
+//    * @param expirationSeconds
+//    * @param userId
+//    * @returns {Promise<SdkApiTypes.TCreateReadWriteSessionResponse>}
+//    */
+//   refereshSession = async (
+//     sessionType: string, // TODO make this an enum and default to rw
+//     targetPublicKey?: string, //eventually we want to automatically pull this from localStorage/iframe
+//     expirationSeconds: string = DEFAULT_SESSION_EXPIRATION
+//   ): Promise<void> => {
+//     if (sessionType == "r") {
+//       if (this! instanceof TurnkeyPasskeyClient) {
+//         throw new Error(
+//           "You must use a passkey client to refresh a read session"
+//         ); //TODO support wallet clients perhaps?
+//       }
+//       const readOnlySessionResult = await this.createReadOnlySession({});
+//       const session: Session = {
+//         sessionType: "r",
+//         userId: readOnlySessionResult.userId,
+//         organizationId: readOnlySessionResult.organizationId,
+//         expiry: Number(readOnlySessionResult.sessionExpiry),
+//         token: readOnlySessionResult.session,
+//       };
+//       storeSession(session, AuthClient.Passkey);
+//     }
+//     if (sessionType == "rw") {
+//       if (!targetPublicKey) {
+//         throw new Error(
+//           "You must provide a targetPublicKey to refresh a read-write session."
+//         );
+//       }
+//       const readWriteSessionResult = await this.createReadWriteSession({
+//         targetPublicKey,
+//         expirationSeconds,
+//         // invalidateExisting: true We need to add this to the API
+//       });
+//       const session: Session = {
+//         sessionType: "rw",
+//         userId: readWriteSessionResult.userId,
+//         organizationId: readWriteSessionResult.organizationId,
+//         expiry: Date.now() + Number(expirationSeconds) * 1000, //TODO change this to the actual expiry time from the response in a new version of the activity
+//         token: readWriteSessionResult.credentialBundle,
+//       };
+//       if (this instanceof TurnkeyIframeClient) {
+//         await this.injectCredentialBundle(session.token!);
+//       } else {
+//         // Throw an error if the client is not an iframe client
+//         throw new Error(
+//           "You must use an iframe client to refresh a read-write session"
+//         ); //should we default to a "localStorage" client?
+//       }
+//       storeSession(session, AuthClient.Iframe);
+//     }
+//   };
+
+//   /**
+//    * Log in with a bundle. This method uses a bundle sent to the end user email
+//    * To be used in conjunction with an `iframeStamper`.
+//    *
+//    * @param bundle
+//    * @param expirationSeconds
+//    * @returns {Promise<void>}
+//    */
+//   loginWithBundle = async (
+//     bundle: string, // we need a way to get the expiry of this token. Either it lives in the token itself or is returned from the server action and passed again here
+//     expirationSeconds: string // we need a way to get the expiry of this token. Either it lives in the token itself or is returned from the server action and passed again here
+//   ): Promise<void> => {
+//     if (this! instanceof TurnkeyIframeClient) {
+//       await this.injectCredentialBundle(bundle);
+//     } else {
+//       // Throw an error if the client is not an iframe client
+//       throw new Error(
+//         "You must use an iframe client to log in with a session."
+//       ); //should we default to a "localStorage" client?
+//     }
+//     const whoAmI = await this.getWhoami();
+
+//     const session: Session = {
+//       sessionType: "rw",
+//       userId: whoAmI.userId,
+//       organizationId: whoAmI.organizationId,
+//       expiry: Date.now() + Number(expirationSeconds) * 1000, //TODO change this to the actual expiry time
+//       token: bundle,
+//     };
+//     storeSession(session, AuthClient.Iframe);
+//   };
+
+//   /**
+//    * Log in with a session object. This method uses a session object from server actions and stores it and the active client in local storage
+//    * To be used in conjunction with an `iframeStamper`.
+//    *
+//    * @param session
+//    * @returns {Promise<SdkApiTypes.void>}
+//    */
+//   loginWithSession = async (session: Session): Promise<void> => {
+//     if (this instanceof TurnkeyIframeClient) {
+//       await this.injectCredentialBundle(session.token!);
+//     } else {
+//       // Throw an error if the client is not an iframe client
+//       throw new Error(
+//         "You must use an iframe client to log in with a session."
+//       ); //should we default to a "localStorage" client?
+//     }
+//     storeSession(session, AuthClient.Iframe);
+//   };
+
+//   /**
+//    * Log in with a passkey.
+//    * To be used in conjunction with a `passkeyStamper`
+//    *
+//    * @param session
+//    * @returns {Promise<void>}
+//    */
+//   loginWithPasskey = async (
+//     sessionType: string, // TODO make this an enum
+//     targetPublicKey?: string, //eventually we want to automatically pull this from localStorage/iframe
+//     expirationSeconds: string = DEFAULT_SESSION_EXPIRATION
+//   ): Promise<void> => {
+//     if (this! instanceof TurnkeyPasskeyClient) {
+//       throw new Error(
+//         "You must use a passkey client to log in with a passkey."
+//       );
+//     }
+
+//     // Create a read-only session
+
+//     if (sessionType == "r") {
+//       const readOnlySessionResult = await this.createReadOnlySession({});
+
+//       const session: Session = {
+//         sessionType: "r",
+//         userId: readOnlySessionResult.userId,
+//         organizationId: readOnlySessionResult.organizationId,
+//         expiry: Number(readOnlySessionResult.sessionExpiry),
+//         token: readOnlySessionResult.session,
+//       };
+//       storeSession(session, AuthClient.Passkey);
+//     }
+//     // Create a read-write session
+
+//     if (sessionType == "rw") {
+//       if (!targetPublicKey) {
+//         throw new Error(
+//           "You must provide a targetPublicKey to create a read-write session."
+//         );
+//       }
+//       const readWriteSessionResult = await this.createReadWriteSession({
+//         targetPublicKey,
+//         expirationSeconds,
+//       });
+
+//       const session: Session = {
+//         sessionType: "rw",
+//         userId: readWriteSessionResult.userId,
+//         organizationId: readWriteSessionResult.organizationId,
+//         expiry: Date.now() + Number(expirationSeconds) * 1000, //TODO change this to the actual expiry time from the response in a new version of the activity
+//         token: readWriteSessionResult.credentialBundle,
+//       };
+//       // TODO we need to inject the credential bundle in the iframe here
+//       storeSession(session, AuthClient.Iframe);
+//     } else {
+//       throw new Error("Invalid session type passed.");
+//     }
+//   };
+//   //// NEW ///
+
+//   /**
+//    * Creates a read-write session. This method infers the current user's organization ID and target userId.
+//    * To be used in conjunction with an `iframeStamper`: the resulting session's credential bundle can be
+//    * injected into an iframeStamper to create a session that enables both read and write requests.
+//    *
+//    * @param targetEmbeddedKey
+//    * @param expirationSeconds
+//    * @param userId
+//    * @returns {Promise<SdkApiTypes.TCreateReadWriteSessionResponse>}
+//    */
+//   loginWithReadWriteSession = async (
+//     targetEmbeddedKey: string,
+//     expirationSeconds: string = DEFAULT_SESSION_EXPIRATION,
+//     userId?: string
+//   ): Promise<SdkApiTypes.TCreateReadWriteSessionResponse> => {
+//     const readWriteSessionResult = await this.createReadWriteSession({
+//       targetPublicKey: targetEmbeddedKey,
+//       expirationSeconds,
+//       userId: userId!,
+//     });
+
+//     // Ensure session and sessionExpiry are included in the object
+//     const readWriteSessionResultWithSession = {
+//       ...readWriteSessionResult,
+//       credentialBundle: readWriteSessionResult.credentialBundle,
+//       sessionExpiry: Date.now() + Number(expirationSeconds) * 1000,
+//     };
+
+//     // store auth bundle in local storage
+//     await saveSession(readWriteSessionResultWithSession, this.authClient);
+
+//     return readWriteSessionResultWithSession;
+//   };
+
+//   /**
+//    * Logs in with an existing auth bundle. this bundle enables both read and write requests.
+//    *
+//    * @param credentialBundle
+//    * @param expirationSeconds
+//    * @returns {Promise<boolean>}
+//    */
+//   loginWithAuthBundle = async (
+//     credentialBundle: string,
+//     expirationSeconds: string = DEFAULT_SESSION_EXPIRATION
+//   ): Promise<any> => {
+//     try {
+//       const whoAmIResult = await this.getWhoami();
+
+//       const readWriteSessionResultWithSession = {
+//         ...whoAmIResult,
+//         credentialBundle: credentialBundle,
+//         sessionExpiry: Date.now() + Number(expirationSeconds) * 1000,
+//       };
+//       await saveSession(readWriteSessionResultWithSession, this.authClient);
+//       return true;
+//     } catch {
+//       return false;
+//     }
+//   };
+// }
+
+// export class TurnkeyPasskeyClient extends TurnkeyBrowserClient {
+//   rpId: string;
+
+//   constructor(config: TurnkeySDKClientConfig) {
+//     super(config, AuthClient.Passkey);
+//     this.rpId = (this.stamper as WebauthnStamper)!.rpId;
+//   }
+
+//   /**
+//    * Create a passkey for an end-user, taking care of various lower-level details.
+//    *
+//    * @returns {Promise<Passkey>}
+//    */
+//   createUserPasskey = async (
+//     config: Record<any, any> = {}
+//   ): Promise<Passkey> => {
+//     const challenge = generateRandomBuffer();
+//     const encodedChallenge = base64UrlEncode(challenge);
+//     const authenticatorUserId = generateRandomBuffer();
+
+//     // WebAuthn credential options options can be found here:
+//     // https://www.w3.org/TR/webauthn-2/#sctn-sample-registration
+//     //
+//     // All pubkey algorithms can be found here: https://www.iana.org/assignments/cose/cose.xhtml#algorithms
+//     // Turnkey only supports ES256 (-7) and RS256 (-257)
+//     //
+//     // The pubkey type only supports one value, "public-key"
+//     // See https://www.w3.org/TR/webauthn-2/#enumdef-publickeycredentialtype for more details
+//     // TODO: consider un-nesting these config params
+//     const webauthnConfig: CredentialCreationOptions = {
+//       publicKey: {
+//         rp: {
+//           id: config.publicKey?.rp?.id ?? this.rpId,
+//           name: config.publicKey?.rp?.name ?? "",
+//         },
+//         challenge: config.publicKey?.challenge ?? challenge,
+//         pubKeyCredParams: config.publicKey?.pubKeyCredParams ?? [
+//           {
+//             type: "public-key",
+//             alg: -7,
+//           },
+//           {
+//             type: "public-key",
+//             alg: -257,
+//           },
+//         ],
+//         user: {
+//           id: config.publicKey?.user?.id ?? authenticatorUserId,
+//           name: config.publicKey?.user?.name ?? "Default User",
+//           displayName: config.publicKey?.user?.displayName ?? "Default User",
+//         },
+//         authenticatorSelection: {
+//           authenticatorAttachment:
+//             config.publicKey?.authenticatorSelection?.authenticatorAttachment ??
+//             undefined, // default to empty
+//           requireResidentKey:
+//             config.publicKey?.authenticatorSelection?.requireResidentKey ??
+//             true,
+//           residentKey:
+//             config.publicKey?.authenticatorSelection?.residentKey ?? "required",
+//           userVerification:
+//             config.publicKey?.authenticatorSelection?.userVerification ??
+//             "preferred",
+//         },
+//       },
+//     };
+
+//     const attestation = await getWebAuthnAttestation(webauthnConfig);
+
+//     return {
+//       encodedChallenge: config.publicKey?.challenge
+//         ? base64UrlEncode(config.publicKey?.challenge)
+//         : encodedChallenge,
+//       attestation,
+//     };
+//   };
+
+//   /**
+//    * Uses passkey authentication to create a read-write session, via an embedded API key,
+//    * and stores + returns the resulting auth bundle that contains the encrypted API key.
+//    * This auth bundle (also referred to as a credential bundle) can be injected into an `iframeStamper`,
+//    * resulting in a touch-free authenticator. Unlike `loginWithReadWriteSession`, this method
+//    * assumes the end-user's organization ID (i.e. the sub-organization ID) is already known.
+//    *
+//    * @param userId
+//    * @param targetEmbeddedKey
+//    * @param expirationSeconds
+//    * @param curveType
+//    * @returns {Promise<ReadWriteSession>}
+//    */
+//   createPasskeySession = async (
+//     userId: string,
+//     targetEmbeddedKey: string,
+//     expirationSeconds: string = DEFAULT_SESSION_EXPIRATION,
+//     organizationId?: string
+//   ): Promise<ReadWriteSession> => {
+//     const user = await getStorageValue(StorageKeys.UserSession);
+//     organizationId = organizationId ?? user?.organization.organizationId;
+
+//     if (!organizationId) {
+//       throw new Error(
+//         "Error creating passkey session: Organization ID is required"
+//       );
+//     }
+
+//     userId = userId ?? user?.userId;
+
+//     const { authBundle: credentialBundle, publicKey } =
+//       await createEmbeddedAPIKey(targetEmbeddedKey);
+
+//     // add API key to Turnkey User
+//     await this.createApiKeys({
+//       organizationId,
+//       userId,
+//       apiKeys: [
+//         {
+//           apiKeyName: `Session Key ${String(Date.now())}`,
+//           publicKey,
+//           expirationSeconds,
+//           curveType: "API_KEY_CURVE_P256",
+//         },
+//       ],
+//     });
+
+//     const expiry = Date.now() + Number(expirationSeconds) * 1000;
+
+//     await saveSession(
+//       {
+//         organizationId,
+//         organizationName: user?.organization.organizationName ?? "",
+//         userId,
+//         username: user?.username ?? "",
+//         credentialBundle,
+//         sessionExpiry: expiry,
+//       },
+//       this.authClient
+//     );
+
+//     return {
+//       credentialBundle,
+//       expiry,
+//     };
+//   };
+// }
+
+// export class TurnkeyIframeClient extends TurnkeyBrowserClient {
+//   iframePublicKey: string | null;
+
+//   constructor(config: TurnkeySDKClientConfig) {
+//     super(config, AuthClient.Iframe);
+//     this.iframePublicKey = (this.stamper as IframeStamper).iframePublicKey;
+//   }
+
+//   injectCredentialBundle = async (
+//     credentialBundle: string
+//   ): Promise<boolean> => {
+//     return await (this.stamper as IframeStamper).injectCredentialBundle(
+//       credentialBundle
+//     );
+//   };
+
+//   injectWalletExportBundle = async (
+//     credentialBundle: string,
+//     organizationId: string
+//   ): Promise<boolean> => {
+//     return await (this.stamper as IframeStamper).injectWalletExportBundle(
+//       credentialBundle,
+//       organizationId
+//     );
+//   };
+
+//   injectKeyExportBundle = async (
+//     credentialBundle: string,
+//     organizationId: string,
+//     keyFormat?: KeyFormat | undefined
+//   ): Promise<boolean> => {
+//     return await (this.stamper as IframeStamper).injectKeyExportBundle(
+//       credentialBundle,
+//       organizationId,
+//       keyFormat
+//     );
+//   };
+
+//   injectImportBundle = async (
+//     bundle: string,
+//     organizationId: string,
+//     userId: string
+//   ): Promise<boolean> => {
+//     return await (this.stamper as IframeStamper).injectImportBundle(
+//       bundle,
+//       organizationId,
+//       userId
+//     );
+//   };
+
+//   extractWalletEncryptedBundle = async (): Promise<string> => {
+//     return await (this.stamper as IframeStamper).extractWalletEncryptedBundle();
+//   };
+
+//   extractKeyEncryptedBundle = async (): Promise<string> => {
+//     return await (this.stamper as IframeStamper).extractKeyEncryptedBundle();
+//   };
+// }
+
+// export class TurnkeyWalletClient extends TurnkeyBrowserClient {
+//   private wallet: WalletInterface;
+
+//   constructor(config: TurnkeyWalletClientConfig) {
+//     super(config, AuthClient.Wallet);
+//     this.wallet = config.wallet;
+//   }
+
+//   async getPublicKey(): Promise<string> {
+//     return this.wallet.getPublicKey();
+//   }
+
+//   getWalletInterface(): WalletInterface {
+//     return this.wallet;
+//   }
+// }