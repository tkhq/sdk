# @turnkey/sdk-types

<<<<<<< HEAD
=======
## 0.4.0-beta.6

### Minor Changes

- @turnkey/react-wallet-kit and @turnkey/core beta release

>>>>>>> 565aaf45
## 0.4.0-beta.5

### Minor Changes

- SDK beta release @turnkey/react-wallet-kit @turnkey/core

## 0.4.0-beta.4

### Minor Changes

- @turnkey/react-wallet-kit and @turnkey/core beta-3 release

## 0.4.0-beta.3

### Minor Changes

- @turnkey/react-wallet-kit and @turnkey/core beta-3 release

## 0.4.0-beta.2

### Minor Changes

- updating package versions

## 0.4.0-beta.1

### Minor Changes

- test build

## 0.4.0-beta.0

### Minor Changes

- beta for @turnkey/react-wallet-kit and @turnkey/core

## 0.3.0

### Minor Changes

- [#651](https://github.com/tkhq/sdk/pull/651) [`81e355c`](https://github.com/tkhq/sdk/commit/81e355c9a8321feffcac056916b65139cf35eeed) Author [@turnekybc](https://github.com/turnekybc) - Add Coinbase & MoonPay Fiat Onramp. View the [Fiat Onramp feature docs](https://docs.turnkey.com/wallets/fiat-on-ramp).

## 0.2.1

### Patch Changes

- [#693](https://github.com/tkhq/sdk/pull/693) [`039602a`](https://github.com/tkhq/sdk/commit/039602a015d20783952b992d1d339f5fc003f658) Author [@turnekybc](https://github.com/turnekybc) - Add FiatOnRampCryptoCurrency Enum

## 0.2.0

### Minor Changes

- [#686](https://github.com/tkhq/sdk/pull/686) [`0dd3fc3`](https://github.com/tkhq/sdk/commit/0dd3fc31956992c5b449da5868f6eef8b0bb194c) Author [@turnekybc](https://github.com/turnekybc) - Add FiatOnRampProvider Type

## 0.1.0

### Minor Changes

- Update @turnkey/sdk-types readme and install dependency in packages with common types

- [#650](https://github.com/tkhq/sdk/pull/650) [`27fe590`](https://github.com/tkhq/sdk/commit/27fe590cdc3eb6a8cde093eeefda2ee1cdc79412) Author [@turnekybc](https://github.com/turnekybc) - Update @turnkey/sdk-types readme and install dependency in packages with common types

## 0.0.2

### Patch Changes

- [#589](https://github.com/tkhq/sdk/pull/589) [`d579553`](https://github.com/tkhq/sdk/commit/d579553006eba29947dee6b45c3ce2025695732f) Author [@turnekybc](https://github.com/turnekybc) - Publish @turnkey/sdk-types package<|MERGE_RESOLUTION|>--- conflicted
+++ resolved
@@ -1,14 +1,11 @@
 # @turnkey/sdk-types
 
-<<<<<<< HEAD
-=======
 ## 0.4.0-beta.6
 
 ### Minor Changes
 
 - @turnkey/react-wallet-kit and @turnkey/core beta release
 
->>>>>>> 565aaf45
 ## 0.4.0-beta.5
 
 ### Minor Changes
