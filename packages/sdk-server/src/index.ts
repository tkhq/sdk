--- conflicted
+++ resolved
@@ -38,11 +38,8 @@
   sendOtp,
   oauth,
   verifyOtp,
-<<<<<<< HEAD
   sendCredential,
-=======
   getOrCreateSuborg,
->>>>>>> f7aeaea4
 } from "./actions";
 
 // Classes
@@ -63,11 +60,8 @@
   getSuborgs,
   getVerifiedSuborgs,
   createSuborg,
-<<<<<<< HEAD
   sendCredential,
-=======
   getOrCreateSuborg,
->>>>>>> f7aeaea4
 };
 
 // Types
