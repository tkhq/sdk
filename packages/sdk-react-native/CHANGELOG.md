# @turnkey/sdk-react-native

<<<<<<< HEAD
=======
## 1.5.0-beta.1

### Patch Changes

- Updated dependencies []:
  - @turnkey/encoding@0.6.0-beta.6
  - @turnkey/crypto@2.6.0-beta.6
  - @turnkey/api-key-stamper@0.5.0-beta.6
  - @turnkey/http@3.11.1-beta.0
  - @turnkey/react-native-passkey-stamper@1.2.0-beta.1

>>>>>>> 565aaf45
## 1.5.0-beta.0

### Minor Changes

- SDK beta release @turnkey/react-wallet-kit @turnkey/core

### Patch Changes

- Updated dependencies []:
  - @turnkey/react-native-passkey-stamper@1.2.0-beta.0
  - @turnkey/api-key-stamper@0.5.0-beta.5
  - @turnkey/encoding@0.6.0-beta.5
  - @turnkey/crypto@2.6.0-beta.5
  - @turnkey/http@3.10.0-beta.2

<<<<<<< HEAD
=======
## 1.4.4

### Patch Changes

- Updated dependencies [[`026264c`](https://github.com/tkhq/sdk/commit/026264c55aa16342c8925af0bdcdf72dc00e5158), [`d7420e6`](https://github.com/tkhq/sdk/commit/d7420e6c3559efc1024b58749b31d253150cb189)]:
  - @turnkey/http@3.11.0
  - @turnkey/crypto@2.6.0
  - @turnkey/react-native-passkey-stamper@1.1.4

>>>>>>> 565aaf45
## 1.4.3

### Patch Changes

- Updated dependencies [[`5d8be2d`](https://github.com/tkhq/sdk/commit/5d8be2d0329070c7aa025dddb1b28f04257ae4e6)]:
  - @turnkey/http@3.10.0
  - @turnkey/crypto@2.5.0
  - @turnkey/react-native-passkey-stamper@1.1.3

## 1.4.2-beta.4

### Patch Changes

- Updated dependencies []:
  - @turnkey/encoding@0.6.0-beta.4
  - @turnkey/http@3.10.0-beta.1
  - @turnkey/api-key-stamper@0.4.8-beta.4
  - @turnkey/crypto@2.5.1-beta.4
  - @turnkey/react-native-passkey-stamper@1.1.2-beta.4

## 1.4.2-beta.3

### Patch Changes

- Updated dependencies []:
  - @turnkey/encoding@0.6.0-beta.3
  - @turnkey/http@3.10.0-beta.0
  - @turnkey/api-key-stamper@0.4.8-beta.3
  - @turnkey/crypto@2.5.1-beta.3
  - @turnkey/react-native-passkey-stamper@1.1.2-beta.3

## 1.4.2-beta.2

### Patch Changes

- Updated dependencies []:
  - @turnkey/encoding@0.6.0-beta.2
  - @turnkey/api-key-stamper@0.4.8-beta.2
  - @turnkey/crypto@2.5.1-beta.2
  - @turnkey/http@3.8.1-beta.2
  - @turnkey/react-native-passkey-stamper@1.1.2-beta.2

## 1.4.2-beta.1

### Patch Changes

- Updated dependencies []:
  - @turnkey/encoding@0.6.0-beta.1
  - @turnkey/api-key-stamper@0.4.8-beta.1
  - @turnkey/crypto@2.5.1-beta.1
  - @turnkey/http@3.8.1-beta.1
  - @turnkey/react-native-passkey-stamper@1.1.2-beta.1

## 1.4.2-beta.0

### Patch Changes

- Updated dependencies []:
  - @turnkey/encoding@1.0.0-beta.0
  - @turnkey/api-key-stamper@0.4.8-beta.0
  - @turnkey/crypto@2.5.1-beta.0
  - @turnkey/http@3.8.1-beta.0
  - @turnkey/react-native-passkey-stamper@1.1.2-beta.0

## 1.4.2

### Patch Changes

- Updated dependencies [[`8b39dba`](https://github.com/tkhq/sdk/commit/8b39dbabf68d3e376b5b07f26960d5b61ae87fa9)]:
  - @turnkey/http@3.9.0
  - @turnkey/crypto@2.5.0
  - @turnkey/react-native-passkey-stamper@1.1.2

## 1.4.1

### Patch Changes

- Updated dependencies [[`f83f25b`](https://github.com/tkhq/sdk/commit/f83f25ba33ef15dbd66723531eebe2fd00f43ac0)]:
  - @turnkey/http@3.8.0
  - @turnkey/crypto@2.5.0
  - @turnkey/react-native-passkey-stamper@1.1.1

## 1.4.0

### Minor Changes

- [#651](https://github.com/tkhq/sdk/pull/651) [`81e355c`](https://github.com/tkhq/sdk/commit/81e355c9a8321feffcac056916b65139cf35eeed) Author [@turnekybc](https://github.com/turnekybc) - Add Coinbase & MoonPay Fiat Onramp. View the [Fiat Onramp feature docs](https://docs.turnkey.com/wallets/fiat-on-ramp).

### Patch Changes

- Updated dependencies [[`81e355c`](https://github.com/tkhq/sdk/commit/81e355c9a8321feffcac056916b65139cf35eeed), [`6cde41c`](https://github.com/tkhq/sdk/commit/6cde41cfecdfb7d54abf52cc65e28ef0e2ad6ba3)]:
  - @turnkey/react-native-passkey-stamper@1.1.0
  - @turnkey/http@3.7.0
  - @turnkey/crypto@2.5.0

## 1.3.7

### Patch Changes

- Updated dependencies [[`e90a478`](https://github.com/tkhq/sdk/commit/e90a478c9208d858b1144df9b2c2c7ba956c406e)]:
  - @turnkey/http@3.6.0
  - @turnkey/crypto@2.4.3
  - @turnkey/react-native-passkey-stamper@1.0.19

## 1.3.6

### Patch Changes

- Updated dependencies [[`cb13c26`](https://github.com/tkhq/sdk/commit/cb13c26edb79a01ab651e3b2897334fd154b436a)]:
  - @turnkey/http@3.5.1
  - @turnkey/crypto@2.4.3
  - @turnkey/react-native-passkey-stamper@1.0.18

## 1.3.5

### Patch Changes

- Updated dependencies [[`6cbff7a`](https://github.com/tkhq/sdk/commit/6cbff7a0c0b3a9a05586399e5cef476154d3bdca)]:
  - @turnkey/crypto@2.4.3

## 1.3.4

### Patch Changes

- [#711](https://github.com/tkhq/sdk/pull/711) [`22dc1aa`](https://github.com/tkhq/sdk/commit/22dc1aa3f289ddc5818fb7328235eaa873f8f367) Author [@moeodeh3](https://github.com/moeodeh3) - Added `onInitialized`. A callback function that runs when context initialization is complete, useful for notifying connected apps.

- Updated dependencies [[`c5cdf82`](https://github.com/tkhq/sdk/commit/c5cdf8229da5da1bd6d52db06b2fe42826e96d57), [`fa46701`](https://github.com/tkhq/sdk/commit/fa467019eef34b5199372248edff1e7a64934e79)]:
  - @turnkey/crypto@2.4.2

## 1.3.3

### Patch Changes

- Updated dependencies [[`5f3dd98`](https://github.com/tkhq/sdk/commit/5f3dd9814650308b3bf3198168c453e7b1a98efd), [`7625df0`](https://github.com/tkhq/sdk/commit/7625df0538002c3455bd5862211210e38472e164), [`878e039`](https://github.com/tkhq/sdk/commit/878e03973856cfec83e6e3fda5b76d1b64943628)]:
  - @turnkey/http@3.5.0
  - @turnkey/api-key-stamper@0.4.7
  - @turnkey/crypto@2.4.1
  - @turnkey/react-native-passkey-stamper@1.0.17

## 1.3.2

### Patch Changes

- Updated dependencies [[`be0a621`](https://github.com/tkhq/sdk/commit/be0a621fb962bd51d2df1a1e79f5260d7c696772)]:
  - @turnkey/http@3.4.2
  - @turnkey/crypto@2.4.0
  - @turnkey/react-native-passkey-stamper@1.0.16

## 1.3.1

### Patch Changes

- Updated dependencies [[`40c4035`](https://github.com/tkhq/sdk/commit/40c40359ec7096d0bca39ffc93e89361b3b11a1a), [`10ee5c5`](https://github.com/tkhq/sdk/commit/10ee5c524b477ce998e4fc635152cd101ae5a9cc), [`593de2d`](https://github.com/tkhq/sdk/commit/593de2d9404ec8cf53426f9cf832c13eefa3fbf2)]:
  - @turnkey/encoding@0.5.0
  - @turnkey/crypto@2.4.0
  - @turnkey/http@3.4.1
  - @turnkey/api-key-stamper@0.4.6
  - @turnkey/react-native-passkey-stamper@1.0.15

## 1.3.0

### Minor Changes

- [#622](https://github.com/tkhq/sdk/pull/622) [`59f8941`](https://github.com/tkhq/sdk/commit/59f8941f77e548e248b2fdafcad36f5f0c2a5d29) Author [@moeodeh3](https://github.com/moeodeh3) - Added support for React 19

  Renamed `sessionKey` parameter to `storageKey` in `createEmbeddedKey` `saveEmbeddedKey` and `getEmbeddedKey`.

  Added optional `embeddedStorageKey` parameter to `createSession`. This allows for retrieval of the embedded key from a custom location in secure storage.

### Patch Changes

- [#641](https://github.com/tkhq/sdk/pull/641) [`77611c8`](https://github.com/tkhq/sdk/commit/77611c8f15aa16b316d81ee6addab62d86f2f3bc) Author [@amircheikh](https://github.com/amircheikh) - Added `onSessionEmpty`. A callback function that runs when there is no active session on app launch.

- Updated dependencies [[`07dfd33`](https://github.com/tkhq/sdk/commit/07dfd3397472687092e1c73b1d68714f421b9ca0)]:
  - @turnkey/http@3.4.0
  - @turnkey/crypto@2.3.1
  - @turnkey/react-native-passkey-stamper@1.0.14

## 1.2.3

### Patch Changes

- Updated dependencies [25ca339]
  - @turnkey/http@3.3.0
  - @turnkey/crypto@2.3.1
  - @turnkey/react-native-passkey-stamper@1.0.13

## 1.2.2

### Patch Changes

- ef399e1: - Eliminated a race condition in `refreshSession` that could throw:
  `TurnkeyReactNativeError: Embedded key not found when refreshing the session`

  - The embedded key is now generated entirely in memory using `generateP256KeyPair`
  - Removed the need to store and immediately retrieve the private key from secure storage
  - `refreshSession` now accepts a single optional parameter object
  - `StorageKeys.RefreshEmbeddedKey` is now deprecated and no longer used during session refresh

- Updated dependencies [3f6e415]
- Updated dependencies [4d1d775]
  - @turnkey/http@3.2.0
  - @turnkey/api-key-stamper@0.4.5
  - @turnkey/crypto@2.3.1
  - @turnkey/react-native-passkey-stamper@1.0.12

## 1.2.1

### Patch Changes

- Updated dependencies [3e4a482]
  - @turnkey/http@3.1.0
  - @turnkey/crypto@2.3.1
  - @turnkey/react-native-passkey-stamper@1.0.11

## 1.2.0

### Minor Changes

- ab45d29: Added `createSessionFromEmbeddedKey` function. This allows creation of a session using a compressed embedded key stored by calling `createEmbeddedKey`. You may also optionally pass in an embedded key created seperately. Utilizing these two functions with a `createSuborg` api call allows for a '1 tap' passkey sign up flow [(example)](https://github.com/tkhq/react-native-demo-wallet/blob/ccf2d6c182b9e5c5ce98014a56b0b9f4282277c2/providers/auth-provider.tsx#L186).

  Added optional `isCompressed` boolean field to the `createEmbeddedKey` function. This field is necessary for calling `createSessionFromEmbeddedKey`.

## 1.1.0

### Minor Changes

- e8bc05b: Introduces handleGoogleOAuth(): Adds a utility function to handle the Google OAuth authentication flow in React Native.

**Usage Summary**:  
`handleGoogleOAuth` launches an InAppBrowser to initiate the OAuth flow using your client ID, nonce, and app scheme. After a successful login, it extracts the `oidcToken` from the redirect URL and calls your `onSuccess` callback with the token.

```ts
handleGoogleOAuth({
  clientId: string,           // Google OAuth client ID
  nonce: string,              // Random nonce
  scheme: string,             // App’s custom URL scheme (e.g., "myapp")
  originUri?: string,         // Optional custom origin URI - defaults to Turnkey proxies
  redirectUri?: string,       // Optional custom redirect URI - defaults to Turnkey proxies
  onSuccess: (oidcToken: string) => void, // Called with token on success
});
```

## 1.0.5

### Patch Changes

- 3b5b360: - Adds optional parameter for createEmbeddedKey():
  - You can now pass a sessionKey to createEmbeddedKey() to generate separate embedded keys for different sessions, which is helpful when running multiple authentication flows concurrently.
  - Introduces onSessionExpiryWarning():
    - You can now add a callback via the provider config that triggers 15 seconds before a session expires.
  - Introduces refreshSession():
    - You now can refresh an active session that is about to expire.

## 1.0.4

### Patch Changes

- Updated dependencies [d1083bd]
- Updated dependencies [f94d36e]
  - @turnkey/http@3.0.0
  - @turnkey/crypto@2.3.1

## 1.0.3

### Minor Changes

- a7e7de0: Fixed compatibility issue with `@turnkey/viem`

## 1.0.2

### Patch Changes

- Updated dependencies [ecdb29a]
  - @turnkey/http@2.22.0
  - @turnkey/crypto@2.3.1

## 1.0.1

### Patch Changes

- Updated dependencies [56a307e]
  - @turnkey/http@2.21.0
  - @turnkey/crypto@2.3.1

## 1.0.0

### Major Changes

- fcf9503: This breaking change adds support for multiple sessions:
  - The concept of a **selected session** has been introduced:
    - Users can switch between sessions using `setSelectedSession({ sessionKey: <key> })`.
    - The selected session determines the active `client`, `user`, and `session` state.
    - API calls such as `updateUser`, `createWallet`, and `signRawPayload` now apply to the selected session.
  - A session limit of **15 active sessions** has been enforced:
    - If the limit is reached, users must remove an existing session before creating a new one.
    - Expired or invalid sessions are automatically cleaned up.

## 0.1.1

### Patch Changes

- Updated dependencies [3c44c4a]
  - @turnkey/http@2.20.0
  - @turnkey/crypto@2.3.1<|MERGE_RESOLUTION|>--- conflicted
+++ resolved
@@ -1,7 +1,5 @@
 # @turnkey/sdk-react-native
 
-<<<<<<< HEAD
-=======
 ## 1.5.0-beta.1
 
 ### Patch Changes
@@ -13,7 +11,6 @@
   - @turnkey/http@3.11.1-beta.0
   - @turnkey/react-native-passkey-stamper@1.2.0-beta.1
 
->>>>>>> 565aaf45
 ## 1.5.0-beta.0
 
 ### Minor Changes
@@ -29,8 +26,6 @@
   - @turnkey/crypto@2.6.0-beta.5
   - @turnkey/http@3.10.0-beta.2
 
-<<<<<<< HEAD
-=======
 ## 1.4.4
 
 ### Patch Changes
@@ -40,7 +35,6 @@
   - @turnkey/crypto@2.6.0
   - @turnkey/react-native-passkey-stamper@1.1.4
 
->>>>>>> 565aaf45
 ## 1.4.3
 
 ### Patch Changes
