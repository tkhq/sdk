--- conflicted
+++ resolved
@@ -1,10 +1,6 @@
 {
   "name": "@turnkey/sdk-react-native",
-<<<<<<< HEAD
-  "version": "1.5.0-beta.0",
-=======
   "version": "1.5.0-beta.1",
->>>>>>> 565aaf45
   "description": "React Native SDK",
   "main": "./dist/index.js",
   "module": "./dist/index.mjs",
