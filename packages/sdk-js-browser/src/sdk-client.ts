--- conflicted
+++ resolved
@@ -68,12 +68,7 @@
   };
 
   sessionSign = async (): Promise<TurnkeySDKBrowserClient> => {
-<<<<<<< HEAD
-    const signingSession: SigningSession | undefined =
-      await this.local.getCurrentSigningSession();
-=======
     const signingSession: SigningSession | undefined = await getStorageValue(StorageKeys.CurrentSigningSession);
->>>>>>> 404c5991
     const sessionStamper = new ApiKeyStamper({
       apiPublicKey: signingSession!.publicKey,
       apiPrivateKey: signingSession!.privateKey,
@@ -122,17 +117,9 @@
 
     const data = await response.json();
     return data as TResponseType;
-<<<<<<< HEAD
-  };
-}
-
-export class TurnkeyLocalClient {
-  // TODO: define config type
-=======
   }
 
   // Local
->>>>>>> 404c5991
   createUserPasskey = async (config: Record<any, any> = {}) => {
     const challenge = generateRandomBuffer();
     const encodedChallenge = base64UrlEncode(challenge);
@@ -209,12 +196,8 @@
     await removeStorageValue(StorageKeys.CurrentSubOrganization);
 
     return true;
-<<<<<<< HEAD
-  };
-=======
   }
 
->>>>>>> 404c5991
 }
 
 export class TurnkeySDKBrowserClient extends TurnkeySDKClientBase {
@@ -223,7 +206,6 @@
     super(config);
   }
 
-<<<<<<< HEAD
   createWalletWithAccount = async (params: {
     walletName: string;
     accountChain: string;
@@ -241,30 +223,6 @@
           accounts: [DEFAULT_ETHEREUM_WALLET_ACCOUNT],
         });
       }
-=======
-  // Other
-  createWalletWithAccount = async (params: {walletName: string, accountChain: string}): Promise<SdkApiTypes.TCreateWalletAccountsResponse> => {
-    if (params.accountChain === 'ethereum') {
-      return await this.createWallet({
-        walletName: params.walletName,
-        accounts: [{
-          curve: "CURVE_SECP256K1",
-          pathFormat: "PATH_FORMAT_BIP32",
-          path: "m/44'/60'/0'/0/0",
-          addressFormat: "ADDRESS_FORMAT_ETHEREUM"
-        }]
-      })
-    } else {
-      return await this.createWallet({
-        walletName: params.walletName,
-        accounts: [{
-          curve: "CURVE_SECP256K1",
-          pathFormat: "PATH_FORMAT_BIP32",
-          path: "m/44'/60'/0'/0/0",
-          addressFormat: "ADDRESS_FORMAT_ETHEREUM"
-        }]
-      })
->>>>>>> 404c5991
     }
   };
 
@@ -315,15 +273,10 @@
     return whoamiResult;
   };
 
-<<<<<<< HEAD
   createSigningSessionKey = async (params: {
     duration: number;
   }): Promise<SdkApiTypes.TCreateApiKeysResponse> => {
-    const currentUser = await this.localClient.getCurrentUser();
-=======
-  createSigningSessionKey = async (params: { duration: number }): Promise<SdkApiTypes.TCreateApiKeysResponse> => {
     const currentUser = await getStorageValue(StorageKeys.CurrentUser);
->>>>>>> 404c5991
     const ec = new elliptic.ec("p256");
     const keyPair = ec.genKeyPair();
 
