--- conflicted
+++ resolved
@@ -1,10 +1,6 @@
 {
   "name": "@turnkey/wallet-stamper",
-<<<<<<< HEAD
-  "version": "1.1.0-beta.5",
-=======
   "version": "1.1.0-beta.6",
->>>>>>> 565aaf45
   "main": "./dist/index.js",
   "module": "./dist/index.mjs",
   "exports": {
