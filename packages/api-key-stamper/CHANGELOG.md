# @turnkey/api-key-stamper

<<<<<<< HEAD
=======
## 0.5.0-beta.6

### Patch Changes

- Updated dependencies []:
  - @turnkey/encoding@0.6.0-beta.6

>>>>>>> 565aaf45
## 0.5.0-beta.5

### Minor Changes

- SDK beta release @turnkey/react-wallet-kit @turnkey/core

### Patch Changes

- Updated dependencies []:
  - @turnkey/encoding@0.6.0-beta.5

## 0.4.8-beta.4

### Patch Changes

- Updated dependencies []:
  - @turnkey/encoding@0.6.0-beta.4

## 0.4.8-beta.3

### Patch Changes

- Updated dependencies []:
  - @turnkey/encoding@0.6.0-beta.3

## 0.4.8-beta.2

### Patch Changes

- Updated dependencies []:
  - @turnkey/encoding@0.6.0-beta.2

## 0.4.8-beta.1

### Patch Changes

- Updated dependencies []:
  - @turnkey/encoding@0.6.0-beta.1

## 0.4.8-beta.0

### Patch Changes

- Updated dependencies []:
  - @turnkey/encoding@0.6.0-beta.0

## 0.4.7

### Patch Changes

- [#698](https://github.com/tkhq/sdk/pull/698) [`7625df0`](https://github.com/tkhq/sdk/commit/7625df0538002c3455bd5862211210e38472e164) Author [@moeodeh3](https://github.com/moeodeh3) - Introduces an optional `runtimeOverride` parameter that allows the ability to explicitly specify the crypto environment: `"browser"`, `"node"`, or `"purejs"`.

## 0.4.6

### Patch Changes

- Updated dependencies [[`40c4035`](https://github.com/tkhq/sdk/commit/40c40359ec7096d0bca39ffc93e89361b3b11a1a)]:
  - @turnkey/encoding@0.5.0

## 0.4.5

### Patch Changes

- 4d1d775: Better error message and docstring for API key import

## 0.4.4

### Patch Changes

- 2d5977b: Update error messaging around api key and target public key usage

## 0.4.3

### Patch Changes

- Updated dependencies [e5c4fe9]
  - @turnkey/encoding@0.4.0

## 0.4.2

### Patch Changes

- Updated dependencies [93666ff]
  - @turnkey/encoding@0.3.0

## 0.4.1

### Patch Changes

- Changes: Resolves bugs where byte arrays might not be sufficiently padded (32 bytes are expected for x, y, and d elements of a JWK)

- Updated dependencies
  - @turnkey/encoding@0.2.1

## 0.4.0

### Minor Changes

- New PureJS implementation for `@turnkey/api-key-stamper`` to support React Native
- Introduce a dependency on `@turnkey/encoding` to consolidate utility functions

## 0.3.1

### Patch Changes

- Upgrade to Node v18 (#184)

## 0.3.0

### Minor Changes

- Use rollup to build ESM and CommonJS, fix ESM support (#174)

## 0.2.0

### Minor Changes

- Add ESM support (#154)

## 0.1.1

### Patch Changes

- Hint for web bundlers not to polyfill Node crypto

## 0.1.0

Initial release<|MERGE_RESOLUTION|>--- conflicted
+++ resolved
@@ -1,7 +1,5 @@
 # @turnkey/api-key-stamper
 
-<<<<<<< HEAD
-=======
 ## 0.5.0-beta.6
 
 ### Patch Changes
@@ -9,7 +7,6 @@
 - Updated dependencies []:
   - @turnkey/encoding@0.6.0-beta.6
 
->>>>>>> 565aaf45
 ## 0.5.0-beta.5
 
 ### Minor Changes
