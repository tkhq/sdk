--- conflicted
+++ resolved
@@ -1,10 +1,6 @@
 {
   "name": "@turnkey/api-key-stamper",
-<<<<<<< HEAD
-  "version": "0.5.0-beta.5",
-=======
   "version": "0.5.0-beta.6",
->>>>>>> 565aaf45
   "main": "./dist/index.js",
   "module": "./dist/index.mjs",
   "exports": {
