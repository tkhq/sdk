{
  "name": "@turnkey/eip-1193-provider",
  "version": "3.0.4",
  "main": "./dist/index.js",
  "module": "./dist/index.mjs",
  "exports": {
    ".": {
      "types": "./dist/index.d.ts",
      "import": "./dist/index.mjs",
      "require": "./dist/index.js",
      "default": "./dist/index.mjs"
    }
  },
  "types": "./dist/index.d.ts",
  "license": "Apache-2.0",
  "description": "EIP-1193 Provider for Turnkey.",
  "scripts": {
    "version": "node -p \"'export const VERSION = ' + JSON.stringify(require('./package.json').name + '@' + require('./package.json').version) + ';'\" > src/version.ts",
    "prepublishOnly": "pnpm -w run clean-all && pnpm -w run build-all",
    "build": "rollup -c",
    "clean": "rimraf ./dist ./.cache",
    "test": "jest",
    "anvil": "anvil",
    "typecheck": "tsc -p tsconfig.typecheck.json"
  },
  "keywords": [
    "Turnkey",
    "EIP-1193",
    "Ethereum",
    "Ethereum Provider"
  ],
  "author": {
    "name": "Turnkey",
    "url": "https://turnkey.com/"
  },
  "homepage": "https://github.com/tkhq/sdk",
  "bugs": {
    "url": "https://github.com/tkhq/sdk/issues"
  },
  "repository": {
    "type": "git",
    "url": "https://github.com/tkhq/sdk.git",
    "directory": "eip-1193-provider"
  },
  "files": [
    "dist/",
    "CHANGELOG.md"
  ],
  "publishConfig": {
    "access": "public"
  },
  "dependencies": {
    "viem": "^2.7.19",
    "@turnkey/api-key-stamper": "workspace:*",
    "@turnkey/http": "workspace:*"
  },
  "devDependencies": {
<<<<<<< HEAD
    "hardhat": "^2.22.2"
=======
    "@turnkey/api-key-stamper": "workspace:*",
    "hardhat": "^2.22.2",
    "typescript": "^5.1.3"
  },
  "peerDependencies": {
    "@turnkey/http": "workspace:*"
>>>>>>> ee547aaf
  }
}<|MERGE_RESOLUTION|>--- conflicted
+++ resolved
@@ -55,15 +55,7 @@
     "@turnkey/http": "workspace:*"
   },
   "devDependencies": {
-<<<<<<< HEAD
-    "hardhat": "^2.22.2"
-=======
-    "@turnkey/api-key-stamper": "workspace:*",
     "hardhat": "^2.22.2",
     "typescript": "^5.1.3"
-  },
-  "peerDependencies": {
-    "@turnkey/http": "workspace:*"
->>>>>>> ee547aaf
   }
 }