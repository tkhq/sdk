--- conflicted
+++ resolved
@@ -1,10 +1,6 @@
 {
   "name": "@turnkey/eip-1193-provider",
-<<<<<<< HEAD
-  "version": "3.4.0-beta.5",
-=======
   "version": "3.4.0-beta.6",
->>>>>>> 565aaf45
   "main": "./dist/index.js",
   "module": "./dist/index.mjs",
   "exports": {
