--- conflicted
+++ resolved
@@ -5,17 +5,10 @@
   TurnkeyApiTypes,
   TurnkeyServerClient,
 } from "@turnkey/sdk-server";
-import {
-  ApiKeyStamper,
-  type TApiKeyStamperConfig,
-} from "@turnkey/api-key-stamper";
-import { TurnkeyClient, createActivityPoller } from "@turnkey/http";
+import { type TApiKeyStamperConfig } from "@turnkey/api-key-stamper";
 import type { Attestation, Email, PasskeyRegistrationResult } from "./types";
 
-import {
-  ETHEREUM_WALLET_DEFAULT_PATH,
-  CURVE_TYPE_SECP256K1,
-} from "./constants";
+import { ETHEREUM_WALLET_DEFAULT_PATH } from "./constants";
 import type { UUID } from "crypto";
 import type { Address } from "viem";
 
@@ -54,7 +47,7 @@
     email: Email;
     challenge: string;
     attestation: Attestation;
-  },
+  }
 ) => {
   const rootUsersOptions =
     challenge && attestation
@@ -75,34 +68,21 @@
             {
               apiKeyName: "turnkey-demo",
               publicKey: TURNKEY_API_PUBLIC_KEY!,
-<<<<<<< HEAD
-              curveType: CURVE_TYPE_SECP256K1,
-=======
               curveType:
                 "API_KEY_CURVE_P256" as TurnkeyApiTypes["v1ApiKeyCurve"],
->>>>>>> 5eb89a46
             },
           ],
           oauthProviders: [],
         };
   const userName = email.split("@")[0];
-<<<<<<< HEAD
-  const completedActivity = await activityPoller({
-    type: "ACTIVITY_TYPE_CREATE_SUB_ORGANIZATION_V7",
-    timestampMs,
-    organizationId,
-    parameters: {
-=======
   const createSubOrganizationResult = await turnkeyClient
     .createSubOrganization({
->>>>>>> 5eb89a46
       subOrganizationName: `Sub Org - ${email}`,
       rootQuorumThreshold: 1,
       rootUsers: [
         {
           userName,
           userEmail: email,
-          oauthProviders: [],
           ...rootUsersOptions,
         },
       ],
@@ -118,7 +98,7 @@
         ],
       },
     })
-    .catch((error) => {
+    .catch((error: any) => {
       console.error(error);
     });
 
@@ -127,7 +107,7 @@
 
 export const signUp = async (
   email: Email,
-  passKeyRegistrationResult: PasskeyRegistrationResult,
+  passKeyRegistrationResult: PasskeyRegistrationResult
 ) => {
   const client = new TurnkeyServerSDK({
     apiBaseUrl: NEXT_PUBLIC_BASE_URL!,
