--- conflicted
+++ resolved
@@ -1,8 +1,5 @@
 # @turnkey/delegated-access
 
-<<<<<<< HEAD
-## 0.0.15-beta.4
-=======
 ## 0.1.0-beta.1
 
 ### Patch Changes
@@ -29,7 +26,6 @@
   - @turnkey/sdk-server@4.8.0
 
 ## 0.0.16
->>>>>>> 565aaf45
 
 ### Patch Changes
 
