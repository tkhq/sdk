--- conflicted
+++ resolved
@@ -1,10 +1,6 @@
 {
   "name": "@turnkey/delegated-access",
-<<<<<<< HEAD
-  "version": "0.1.0-beta.0",
-=======
   "version": "0.1.0-beta.1",
->>>>>>> 565aaf45
   "private": true,
   "scripts": {
     "build": "pnpm -w run build-all",
