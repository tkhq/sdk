---
title: "Wallet Stamper"
mode: wide
---

# @turnkey/wallet-stamper

<<<<<<< HEAD
=======
## 1.1.0-beta.6

### Patch Changes

- Updated dependencies []:
  - @turnkey/encoding@0.6.0-beta.6
  - @turnkey/crypto@2.6.0-beta.6

## 1.1.0-beta.5

### Minor Changes

- SDK beta release @turnkey/react-wallet-kit @turnkey/core

### Patch Changes

- Updated dependencies []:
  - @turnkey/encoding@0.6.0-beta.5
  - @turnkey/crypto@2.6.0-beta.5

>>>>>>> 565aaf45
## 1.0.9-beta.4

### Patch Changes

- Updated dependencies []:
  - @turnkey/encoding@0.6.0-beta.4
  - @turnkey/crypto@2.5.1-beta.4

## 1.0.9-beta.3

### Patch Changes

- Updated dependencies []:
  - @turnkey/encoding@0.6.0-beta.3
  - @turnkey/crypto@2.5.1-beta.3

## 1.0.9-beta.2

### Patch Changes

- Updated dependencies []:
  - @turnkey/encoding@0.6.0-beta.2
  - @turnkey/crypto@2.5.1-beta.2

## 1.0.9-beta.1

### Patch Changes

- Updated dependencies []:
  - @turnkey/encoding@0.6.0-beta.1
  - @turnkey/crypto@2.5.1-beta.1

## 1.0.9-beta.0

### Patch Changes

- Updated dependencies []:
  - @turnkey/encoding@0.6.0-beta.0
  - @turnkey/crypto@2.5.1-beta.0

<<<<<<< HEAD
=======
## 1.0.9

### Patch Changes

- Updated dependencies [[`d7420e6`](https://github.com/tkhq/sdk/commit/d7420e6c3559efc1024b58749b31d253150cb189)]:
  - @turnkey/crypto@2.6.0

>>>>>>> 565aaf45
## 1.0.8

### Patch Changes

- Updated dependencies [[`6cde41c`](https://github.com/tkhq/sdk/commit/6cde41cfecdfb7d54abf52cc65e28ef0e2ad6ba3)]:
  - @turnkey/crypto@2.5.0

## 1.0.7

### Patch Changes

- Updated dependencies [[`6cbff7a`](https://github.com/tkhq/sdk/commit/6cbff7a0c0b3a9a05586399e5cef476154d3bdca)]:
  - @turnkey/crypto@2.4.3

## 1.0.6

### Patch Changes

- Updated dependencies [[`c5cdf82`](https://github.com/tkhq/sdk/commit/c5cdf8229da5da1bd6d52db06b2fe42826e96d57), [`fa46701`](https://github.com/tkhq/sdk/commit/fa467019eef34b5199372248edff1e7a64934e79)]:
  - @turnkey/crypto@2.4.2

## 1.0.5

### Patch Changes

- Updated dependencies [[`878e039`](https://github.com/tkhq/sdk/commit/878e03973856cfec83e6e3fda5b76d1b64943628)]:
  - @turnkey/crypto@2.4.1

## 1.0.4

### Patch Changes

- [#659](https://github.com/tkhq/sdk/pull/659) [`5afbe51`](https://github.com/tkhq/sdk/commit/5afbe51949bdd1997fad083a4c1e4272ff7409dc) Author [@turnekybc](https://github.com/turnekybc) - export types and models from @turnkey/sdk-browser

- Updated dependencies [[`40c4035`](https://github.com/tkhq/sdk/commit/40c40359ec7096d0bca39ffc93e89361b3b11a1a), [`10ee5c5`](https://github.com/tkhq/sdk/commit/10ee5c524b477ce998e4fc635152cd101ae5a9cc)]:
  - @turnkey/encoding@0.5.0
  - @turnkey/crypto@2.4.0

## 1.0.3

### Patch Changes

- Updated dependencies [2bc0046]
  - @turnkey/crypto@2.3.1

## 1.0.2

### Patch Changes

- c895c8f: Update @solana/web3.js from ^1.88.1 to ^1.95.8
  - @turnkey/crypto@2.3.0

## 1.0.1

### Patch Changes

- Updated dependencies [668edfa]
  - @turnkey/crypto@2.3.0

## 1.0.0

### Major Changes

- Renamed `recoverPublicKey` to `getPublicKey` on the `EthereumWallet` interface to improve clarity and consistency across wallet interfaces

- Changed `getPublicKey` method signature to take no parameters

  ```typescript
  // Old method signature
  recoverPublicKey(message: string): Promise<string>;
  ```

  ```typescript
  // New method signature
  getPublicKey(): Promise<string>;
  ```

- Added an `EthereumWallet` implementation as a helper to simplify support for Ethereum wallets:

  ```typescript
  import { EthereumWallet } from "@turnkey/wallet-stamper";

  const wallet = new EthereumWallet();

  // Instantiate the WalletStamper with the EthereumWallet
  const walletStamper = new WalletStamper(wallet);

  // Instantiate the TurnkeyClient with the WalletStamper
  const client = new TurnkeyClient({ baseUrl: BASE_URL }, walletStamper);
  ```

### Patch Changes

- Updated dependencies [8bea78f]
- @turnkey/crypto@2.2.0

## 0.0.5

### Patch Changes

- Updated dependencies [e5c4fe9]
- @turnkey/encoding@0.4.0

## 0.0.4

### Patch Changes

- Updated dependencies [93666ff]
- @turnkey/encoding@0.3.0

## 0.0.3

### Patch Changes

- Updated dependencies [2d7e5a9]
- Updated dependencies [f4b607f]
- @turnkey/encoding@0.2.1

## 0.0.2

### Patch Changes

- 68a14dd: Initial release! 🎉<|MERGE_RESOLUTION|>--- conflicted
+++ resolved
@@ -5,8 +5,6 @@
 
 # @turnkey/wallet-stamper
 
-<<<<<<< HEAD
-=======
 ## 1.1.0-beta.6
 
 ### Patch Changes
@@ -27,7 +25,6 @@
   - @turnkey/encoding@0.6.0-beta.5
   - @turnkey/crypto@2.6.0-beta.5
 
->>>>>>> 565aaf45
 ## 1.0.9-beta.4
 
 ### Patch Changes
@@ -68,8 +65,6 @@
   - @turnkey/encoding@0.6.0-beta.0
   - @turnkey/crypto@2.5.1-beta.0
 
-<<<<<<< HEAD
-=======
 ## 1.0.9
 
 ### Patch Changes
@@ -77,7 +72,6 @@
 - Updated dependencies [[`d7420e6`](https://github.com/tkhq/sdk/commit/d7420e6c3559efc1024b58749b31d253150cb189)]:
   - @turnkey/crypto@2.6.0
 
->>>>>>> 565aaf45
 ## 1.0.8
 
 ### Patch Changes
