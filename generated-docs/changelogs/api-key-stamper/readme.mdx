--- conflicted
+++ resolved
@@ -5,8 +5,6 @@
 
 # @turnkey/api-key-stamper
 
-<<<<<<< HEAD
-=======
 ## 0.5.0-beta.6
 
 ### Patch Changes
@@ -25,7 +23,6 @@
 - Updated dependencies []:
   - @turnkey/encoding@0.6.0-beta.5
 
->>>>>>> 565aaf45
 ## 0.4.8-beta.4
 
 ### Patch Changes
