---
title: "SDK Browser"
mode: wide
---

# @turnkey/sdk-browser

<<<<<<< HEAD
=======
## 5.9.0-beta.1

### Patch Changes

- Updated dependencies []:
  - @turnkey/sdk-types@0.4.0-beta.6
  - @turnkey/encoding@0.6.0-beta.6
  - @turnkey/crypto@2.6.0-beta.6
  - @turnkey/api-key-stamper@0.5.0-beta.6
  - @turnkey/http@3.11.1-beta.0
  - @turnkey/indexed-db-stamper@1.2.0-beta.6
  - @turnkey/wallet-stamper@1.1.0-beta.6

## 5.9.0-beta.0

### Minor Changes

- SDK beta release @turnkey/react-wallet-kit @turnkey/core

### Patch Changes

- Updated dependencies []:
  - @turnkey/indexed-db-stamper@1.2.0-beta.5
  - @turnkey/webauthn-stamper@0.6.0-beta.0
  - @turnkey/api-key-stamper@0.5.0-beta.5
  - @turnkey/iframe-stamper@2.6.0-beta.0
  - @turnkey/wallet-stamper@1.1.0-beta.5
  - @turnkey/sdk-types@0.4.0-beta.5
  - @turnkey/encoding@0.6.0-beta.5
  - @turnkey/crypto@2.6.0-beta.5
  - @turnkey/http@3.10.0-beta.2

## 5.9.0

### Minor Changes

- [#879](https://github.com/tkhq/sdk/pull/879) [`026264c`](https://github.com/tkhq/sdk/commit/026264c55aa16342c8925af0bdcdf72dc00e5158) Author [@zkharit](https://github.com/zkharit) - Update packages to include new activities as of the newest release (mono v2025.8.10)

### Patch Changes

- Updated dependencies [[`026264c`](https://github.com/tkhq/sdk/commit/026264c55aa16342c8925af0bdcdf72dc00e5158), [`d7420e6`](https://github.com/tkhq/sdk/commit/d7420e6c3559efc1024b58749b31d253150cb189)]:
  - @turnkey/http@3.11.0
  - @turnkey/crypto@2.6.0
  - @turnkey/wallet-stamper@1.0.9

## 5.8.0

### Minor Changes

- [#861](https://github.com/tkhq/sdk/pull/861) [`5d8be2d`](https://github.com/tkhq/sdk/commit/5d8be2d0329070c7aa025dddb1b28f04257ae4e6) Author [@amircheikh](https://github.com/amircheikh) - Synced as per mono 2025.8.4

### Patch Changes

- Updated dependencies [[`5d8be2d`](https://github.com/tkhq/sdk/commit/5d8be2d0329070c7aa025dddb1b28f04257ae4e6)]:
  - @turnkey/http@3.10.0
  - @turnkey/crypto@2.5.0
  - @turnkey/wallet-stamper@1.0.8

>>>>>>> 565aaf45
## 5.7.1-beta.1

### Patch Changes

- Updated dependencies []:
  - @turnkey/sdk-types@0.4.0-beta.4
  - @turnkey/encoding@0.6.0-beta.4
  - @turnkey/http@3.10.0-beta.1
  - @turnkey/api-key-stamper@0.4.8-beta.4
  - @turnkey/crypto@2.5.1-beta.4
  - @turnkey/indexed-db-stamper@1.1.2-beta.4
  - @turnkey/wallet-stamper@1.0.9-beta.4

## 5.7.1-beta.0

### Patch Changes

- Updated dependencies []:
  - @turnkey/sdk-types@0.4.0-beta.3
  - @turnkey/encoding@0.6.0-beta.3
  - @turnkey/http@3.10.0-beta.0
  - @turnkey/api-key-stamper@0.4.8-beta.3
  - @turnkey/crypto@2.5.1-beta.3
  - @turnkey/indexed-db-stamper@1.1.2-beta.3
  - @turnkey/wallet-stamper@1.0.9-beta.3

## 5.7.0

### Minor Changes

- [#834](https://github.com/tkhq/sdk/pull/834) [`8b39dba`](https://github.com/tkhq/sdk/commit/8b39dbabf68d3e376b5b07f26960d5b61ae87fa9) Author [@moeodeh3](https://github.com/moeodeh3) - Update per mono release v2025.8.3-hotfix.0

### Patch Changes

- Updated dependencies [[`8b39dba`](https://github.com/tkhq/sdk/commit/8b39dbabf68d3e376b5b07f26960d5b61ae87fa9)]:
  - @turnkey/http@3.9.0
  - @turnkey/crypto@2.5.0
  - @turnkey/wallet-stamper@1.0.8

## 5.6.1-beta.2

### Patch Changes

- Updated dependencies []:
  - @turnkey/sdk-types@0.4.0-beta.2
  - @turnkey/encoding@0.6.0-beta.2
  - @turnkey/api-key-stamper@0.4.8-beta.2
  - @turnkey/crypto@2.5.1-beta.2
  - @turnkey/http@3.8.1-beta.2
  - @turnkey/indexed-db-stamper@1.1.2-beta.2
  - @turnkey/wallet-stamper@1.0.9-beta.2

## 5.6.1-beta.0

### Patch Changes

- Updated dependencies []:
  - @turnkey/sdk-types@1.0.0-beta.0
  - @turnkey/encoding@1.0.0-beta.0
  - @turnkey/api-key-stamper@0.4.8-beta.0
  - @turnkey/crypto@2.5.1-beta.0
  - @turnkey/http@3.8.1-beta.0
  - @turnkey/indexed-db-stamper@1.1.2-beta.0
  - @turnkey/wallet-stamper@1.0.9-beta.0

## 5.6.0

### Minor Changes

- [#826](https://github.com/tkhq/sdk/pull/826) [`f83f25b`](https://github.com/tkhq/sdk/commit/f83f25ba33ef15dbd66723531eebe2fd00f43ac0) Author [@turnekybc](https://github.com/turnekybc) - Update per mono release v2025.8.1

### Patch Changes

- Updated dependencies [[`f83f25b`](https://github.com/tkhq/sdk/commit/f83f25ba33ef15dbd66723531eebe2fd00f43ac0)]:
  - @turnkey/http@3.8.0
  - @turnkey/crypto@2.5.0
  - @turnkey/wallet-stamper@1.0.8

## 5.5.0

### Minor Changes

- [#651](https://github.com/tkhq/sdk/pull/651) [`81e355c`](https://github.com/tkhq/sdk/commit/81e355c9a8321feffcac056916b65139cf35eeed) Author [@turnekybc](https://github.com/turnekybc) - Add Coinbase & MoonPay Fiat Onramp. View the [Fiat Onramp feature docs](https://docs.turnkey.com/wallets/fiat-on-ramp).

### Patch Changes

- Updated dependencies [[`81e355c`](https://github.com/tkhq/sdk/commit/81e355c9a8321feffcac056916b65139cf35eeed), [`6cde41c`](https://github.com/tkhq/sdk/commit/6cde41cfecdfb7d54abf52cc65e28ef0e2ad6ba3)]:
  - @turnkey/http@3.7.0
  - @turnkey/sdk-types@0.3.0
  - @turnkey/crypto@2.5.0
  - @turnkey/wallet-stamper@1.0.8

## 5.4.1

### Patch Changes

- [#787](https://github.com/tkhq/sdk/pull/787) [`0d1eb2c`](https://github.com/tkhq/sdk/commit/0d1eb2c464bac3cf6f4386f402604ecf8f373f15) Author [@andrewkmin](https://github.com/andrewkmin) - Add optional `organizationId` parameter to `loginWithPasskey()` and `loginWithWallet()` to allow targeting a specific organization.

## 5.4.0

### Minor Changes

- [#782](https://github.com/tkhq/sdk/pull/782) [`e90a478`](https://github.com/tkhq/sdk/commit/e90a478c9208d858b1144df9b2c2c7ba956c406e) Thanks [@r-n-o](https://github.com/r-n-o)! - Release v2025.7.16

### Patch Changes

- Updated dependencies [[`e90a478`](https://github.com/tkhq/sdk/commit/e90a478c9208d858b1144df9b2c2c7ba956c406e)]:
  - @turnkey/http@3.6.0
  - @turnkey/crypto@2.4.3
  - @turnkey/wallet-stamper@1.0.7

## 5.3.4

### Patch Changes

- [#763](https://github.com/tkhq/sdk/pull/763) [`cb13c26`](https://github.com/tkhq/sdk/commit/cb13c26edb79a01ab651e3b2897334fd154b436a) Author [@andrewkmin](https://github.com/andrewkmin) - Release per mono v2025.7.1. This release contains the following API changes:

  - Introduction of `SmartContractInterfaces`: we've now exposed endpoints for uploading ABIs and IDLs to help secure EVM and Solana signing flows. For more information, see our docs [here](https://docs.turnkey.com/concepts/policies/smart-contract-interfaces)

- Updated dependencies [[`cb13c26`](https://github.com/tkhq/sdk/commit/cb13c26edb79a01ab651e3b2897334fd154b436a)]:
  - @turnkey/http@3.5.1
  - @turnkey/crypto@2.4.3
  - @turnkey/wallet-stamper@1.0.7

## 5.3.3

### Patch Changes

- [#750](https://github.com/tkhq/sdk/pull/750) [`2c4f42c`](https://github.com/tkhq/sdk/commit/2c4f42c747ac8017cf17e86b0ca0c3fa6f593bbf) Thanks [@moe-dev](https://github.com/moe-dev)! - Surface keyFormat for extractKeyEncryptedBundle in iframe client abstraction

## 5.3.2

### Patch Changes

- Updated dependencies [[`6cbff7a`](https://github.com/tkhq/sdk/commit/6cbff7a0c0b3a9a05586399e5cef476154d3bdca)]:
  - @turnkey/crypto@2.4.3
  - @turnkey/wallet-stamper@1.0.7

## 5.3.1

### Patch Changes

- [#716](https://github.com/tkhq/sdk/pull/716) [`fa46701`](https://github.com/tkhq/sdk/commit/fa467019eef34b5199372248edff1e7a64934e79) Author [@moeodeh3](https://github.com/moeodeh3) - Updated dependencies

  - bs58check@4.0.0

- Updated dependencies [[`c5cdf82`](https://github.com/tkhq/sdk/commit/c5cdf8229da5da1bd6d52db06b2fe42826e96d57), [`fa46701`](https://github.com/tkhq/sdk/commit/fa467019eef34b5199372248edff1e7a64934e79)]:
  - @turnkey/crypto@2.4.2
  - @turnkey/wallet-stamper@1.0.6

## 5.3.0

### Minor Changes

- [#704](https://github.com/tkhq/sdk/pull/704) [`5f3dd98`](https://github.com/tkhq/sdk/commit/5f3dd9814650308b3bf3198168c453e7b1a98efd) Author [@amircheikh](https://github.com/amircheikh) - Synced with mono 2025.6.10 to include the following endpoints:

  `update_user_email`: Update a User's email in an existing Organization

  `update_user_name`: Update a User's name in an existing Organization

  `update_user_phone_number`: Update a User's phone number in an existing Organization

### Patch Changes

- Updated dependencies [[`5f3dd98`](https://github.com/tkhq/sdk/commit/5f3dd9814650308b3bf3198168c453e7b1a98efd), [`7625df0`](https://github.com/tkhq/sdk/commit/7625df0538002c3455bd5862211210e38472e164), [`878e039`](https://github.com/tkhq/sdk/commit/878e03973856cfec83e6e3fda5b76d1b64943628)]:
  - @turnkey/http@3.5.0
  - @turnkey/api-key-stamper@0.4.7
  - @turnkey/crypto@2.4.1
  - @turnkey/wallet-stamper@1.0.5
  - @turnkey/indexed-db-stamper@1.1.1

## 5.2.3

### Patch Changes

- Updated dependencies [[`039602a`](https://github.com/tkhq/sdk/commit/039602a015d20783952b992d1d339f5fc003f658)]:
  - @turnkey/sdk-types@0.2.1

## 5.2.2

### Patch Changes

- Updated dependencies [[`0dd3fc3`](https://github.com/tkhq/sdk/commit/0dd3fc31956992c5b449da5868f6eef8b0bb194c)]:
  - @turnkey/sdk-types@0.2.0

## 5.2.1

### Patch Changes

- Updated dependencies [[`be0a621`](https://github.com/tkhq/sdk/commit/be0a621fb962bd51d2df1a1e79f5260d7c696772)]:
  - @turnkey/http@3.4.2
  - @turnkey/crypto@2.4.0
  - @turnkey/wallet-stamper@1.0.4

## 5.2.0

### Minor Changes

- [#659](https://github.com/tkhq/sdk/pull/659) [`5afbe51`](https://github.com/tkhq/sdk/commit/5afbe51949bdd1997fad083a4c1e4272ff7409dc) Author [@turnekybc](https://github.com/turnekybc) - export types and models from @turnkey/sdk-browser

### Patch Changes

- [#653](https://github.com/tkhq/sdk/pull/653) [`40c4035`](https://github.com/tkhq/sdk/commit/40c40359ec7096d0bca39ffc93e89361b3b11a1a) Thanks [@moe-dev](https://github.com/moe-dev)! - Allow external keys to be passed to resetKeyPair in the indexedDbClient/Stamper enabling refreshing RW sessions

- [#663](https://github.com/tkhq/sdk/pull/663) [`593de2d`](https://github.com/tkhq/sdk/commit/593de2d9404ec8cf53426f9cf832c13eefa3fbf2) Thanks [@moe-dev](https://github.com/moe-dev)! - Update to endpoints as per mono v2025.5.7. Add V5 TON address format generation. Non breaking

- Updated dependencies [[`5afbe51`](https://github.com/tkhq/sdk/commit/5afbe51949bdd1997fad083a4c1e4272ff7409dc), [`40c4035`](https://github.com/tkhq/sdk/commit/40c40359ec7096d0bca39ffc93e89361b3b11a1a), [`10ee5c5`](https://github.com/tkhq/sdk/commit/10ee5c524b477ce998e4fc635152cd101ae5a9cc), [`40c4035`](https://github.com/tkhq/sdk/commit/40c40359ec7096d0bca39ffc93e89361b3b11a1a), [`593de2d`](https://github.com/tkhq/sdk/commit/593de2d9404ec8cf53426f9cf832c13eefa3fbf2)]:
  - @turnkey/wallet-stamper@1.0.4
  - @turnkey/webauthn-stamper@0.5.1
  - @turnkey/encoding@0.5.0
  - @turnkey/crypto@2.4.0
  - @turnkey/indexed-db-stamper@1.1.0
  - @turnkey/http@3.4.1
  - @turnkey/api-key-stamper@0.4.6

## 5.1.0

### Minor Changes

- Update @turnkey/sdk-types readme and install dependency in packages with common types

- [#650](https://github.com/tkhq/sdk/pull/650) [`27fe590`](https://github.com/tkhq/sdk/commit/27fe590cdc3eb6a8cde093eeefda2ee1cdc79412) Author [@turnekybc](https://github.com/turnekybc) - Update @turnkey/sdk-types readme and install dependency in packages with common types

### Patch Changes

- Updated dependencies [[`27fe590`](https://github.com/tkhq/sdk/commit/27fe590cdc3eb6a8cde093eeefda2ee1cdc79412)]:
  - @turnkey/sdk-types@0.1.0

## 5.0.0

### Major Changes

- [#601](https://github.com/tkhq/sdk/pull/601) [`07dfd33`](https://github.com/tkhq/sdk/commit/07dfd3397472687092e1c73b1d68714f421b9ca0) Author [@moe-dev](https://github.com/moe-dev)

This release introduces the new `indexedDbClient`, leveraging the `indexedDbStamper` to securely store cryptographic keys directly in IndexedDB. It provides persistent, secure, non-extractable authentication, replacing legacy iframe-based flows for OTP, passkey, external wallet, and OAuth authentications.

### Key Changes:

- **IndexedDB Client (`indexedDbClient`)**:

  - Offers persistent, tamper-resistant authentication using P-256 keys stored securely in IndexedDB.
  - Eliminates the need for credential injection via iframes, significantly improving the DevEx and UX of session management.
  - Provides human-readable sessions through `getSession()`.

- **Deprecation Notice**:
  - Authentication via the `iframeClient` (e.g., `auth.turnkey.com`) is deprecated. Developers should migrate authentication flows to the new IndexedDB-based client.
  - Existing iframe-based wallet flows (Email Recovery, Import, and Export) remain supported.

These enhancements simplify integrations, improve UX, and deliver a more robust client-side experience.

### Patch Changes

- Updated dependencies [[`07dfd33`](https://github.com/tkhq/sdk/commit/07dfd3397472687092e1c73b1d68714f421b9ca0)]:
  - @turnkey/indexed-db-stamper@1.0.0
  - @turnkey/http@3.4.0
  - @turnkey/crypto@2.3.1
  - @turnkey/wallet-stamper@1.0.3

## 4.3.0

### Minor Changes

- 25ca339: Adding replyToEmailAddress field for specifying reply-to when using a customer sender

### Patch Changes

- Updated dependencies [25ca339]
  - @turnkey/http@3.3.0
  - @turnkey/crypto@2.3.1
  - @turnkey/wallet-stamper@1.0.3

## 4.2.0

### Minor Changes

- 3f6e415: Update per mono v2025.4.5

### Patch Changes

- Updated dependencies [3f6e415]
- Updated dependencies [4d1d775]
  - @turnkey/http@3.2.0
  - @turnkey/api-key-stamper@0.4.5
  - @turnkey/crypto@2.3.1
  - @turnkey/wallet-stamper@1.0.3

## 4.1.0

### Minor Changes

- 3e4a482: Release per mono v2025.4.4

### Patch Changes

- Updated dependencies [3e4a482]
  - @turnkey/http@3.1.0
  - @turnkey/crypto@2.3.1
  - @turnkey/wallet-stamper@1.0.3

## 4.0.0

### Major Changes

- d1083bd: initOtpAuth now defaults to v2 (breaking) which allows alphanumeric boolean and otpLength (6-9) to be passed. More details below.

- This release introduces the `INIT_OTP_AUTH_V2` activity. The difference between it and `INIT_OTP_AUTH` is that it can now accept `alphanumeric` and `otpLength` for selecting crockford bech32 alphanumeric codes and the length of those codes. By default alphanumeric = true, otpLength = 9

- This release introduces `sendFromEmailSenderName` to `INIT_OTP_AUTH`, `INIT_OTP_AUTH_V2`, `EMAIL_AUTH` and `EMAIL_AUTH_V2`. This is an optional custom sender name for use with sendFromEmailAddress; if left empty, will default to 'Notifications'.

### Minor Changes

- e501690: Add new utility functions:

  - Add `clearEmbeddedKey()` async function, which clears the embedded key within an iframe
  - Add `initEmbeddedKey()` async function, which reinitializes the embedded key within an iframe

  These can be used in tandem to reset the embedded key within an iframe. See demo video in this PR's description: https://github.com/tkhq/sdk/pull/571

  Usage may look like the following:

  ```javascript
  import { Turnkey } from "@turnkey/sdk-browser";

  ...

  // create an instance of TurnkeyBrowserSDK
  const turnkeyBrowserSDK = new Turnkey(config);

  // create an instance of TurnkeyIframeClient
  const iframeClient = await turnkeyBrowserSDK.iframeClient({
    iframeContainer: document.getElementById(
      "turnkey-auth-iframe-container-id",
    ),
    iframeUrl: "https://auth.turnkey.com",
    iframeElementId: "turnkey-auth-iframe-element-id",
  });

  ...

  // Clear the existing embedded key
  await iframeClient.clearEmbeddedKey();

  const newPublicKey = await iframeClient.initEmbeddedKey();
  ```

### Patch Changes

- Updated dependencies [e501690]
- Updated dependencies [d1083bd]
- Updated dependencies [f94d36e]
  - @turnkey/iframe-stamper@2.5.0
  - @turnkey/http@3.0.0
  - @turnkey/crypto@2.3.1
  - @turnkey/wallet-stamper@1.0.3

## 3.1.0

### Minor Changes

- bf87774: Expose `getEmbeddedPublicKey()` via `TurnkeyIframeClient`. This can be used to fetch the live public key of the target embedded key living within an iframe.

  Usage may look like the following:

  ```javascript
  import { Turnkey } from "@turnkey/sdk-browser";

  // create an instance of TurnkeyBrowserSDK
  const turnkeyBrowserSDK = new Turnkey(config);

  // create an instance of TurnkeyIframeClient
  const iframeClient = await turnkeyBrowserSDK.iframeClient({
    iframeContainer: document.getElementById(
      "turnkey-auth-iframe-container-id",
    ),
    iframeUrl: "https://auth.turnkey.com",
    iframeElementId: "turnkey-auth-iframe-element-id",
  });

  ...

  const publicKey = await iframeClient.getEmbeddedPublicKey();
  ```

  Functionally, this can be useful for scenarios where the developer would like to verify whether an iframe has a live embedded key within it. This contrasts from the static `iframeStamper.iframePublicKey` exposed by `@turnkey/iframe-stamper`'s `publicKey()` method.

### Patch Changes

- Updated dependencies [a833088]
  - @turnkey/iframe-stamper@2.4.0

## 3.0.1

### Patch Changes

- 5ec5187: Fix initOtpAuth bug with improper version result (to be updated to V2 following release r2025.3.8)

## 3.0.0

### Major Changes

- 72890f5: ### @turnkey/sdk-browser

  - Move all type definitions to [`./__types__/base.ts`](https://github.com/tkhq/sdk/blob/494911d948d0a53c0d00aa01e9821aefd5e3f80d/packages/sdk-browser/src/__types__/base.ts)
  - `TurnkeyBrowserClient`
    - `refereshSession()` now consumes a [RefreshSessionParams](https://github.com/tkhq/sdk/blob/494911d948d0a53c0d00aa01e9821aefd5e3f80d/packages/sdk-browser/src/__types__/base.ts#L213) parameter
    - `loginWithBundle()` now consumes a [LoginWithBundleParams](https://github.com/tkhq/sdk/blob/494911d948d0a53c0d00aa01e9821aefd5e3f80d/packages/sdk-browser/src/__types__/base.ts#L219) parameter
    - `loginWithPasskey()` now consumes a [LoginWithPasskeyParams](https://github.com/tkhq/sdk/blob/494911d948d0a53c0d00aa01e9821aefd5e3f80d/packages/sdk-browser/src/__types__/base.ts#L224) parameter
    - `loginWithWallet()` now consumes a [LoginWithWalletParams](https://github.com/tkhq/sdk/blob/494911d948d0a53c0d00aa01e9821aefd5e3f80d/packages/sdk-browser/src/__types__/base.ts#L231) parameter

  ### @turnkey/sdk-react

  - `Auth.tsx`
    - updated `passkeyClient?.loginWithPasskey()` to implement new method signature
    - updated `walletClient?.loginWithWallet()` to implement new method signature

  ### @turnkey/sdk-server

  - Move all type definitions to [`./__types__/base.ts`](https://github.com/tkhq/sdk/blob/494911d948d0a53c0d00aa01e9821aefd5e3f80d/packages/sdk-server/src/__types__/base.ts)

### Minor Changes

- ecdb29a: Update API as per mono v2025.3.2 - Add CREATE_USERS_V3

### Patch Changes

- 0e4e959: bump update policy activity to v2
- 856f449: update `TurnkeyBrowserClient.login()` to align with other functions like `loginWithPasskey()` and `loginWithWallet()`
- d4ce5fa: fix unexpected error when using read-only session type when calling loginWithPasskey & loginWithWallet
- Updated dependencies [ecdb29a]
  - @turnkey/http@2.22.0
  - @turnkey/crypto@2.3.1
  - @turnkey/wallet-stamper@1.0.3

## 2.0.0

### Major Changes

- 93540e7: ## Major Package Updates

  ### @turnkey/sdk-browser

  - create abstract `TurnkeyBaseClient` class which extends `TurnkeySDKClientBase`
    - `TurnkeyBrowserClient`, `TurnkeyIframeClient`, `TurnkeyPasskeyClient`, and `TurnkeyWalletClient` all extend `TurnkeyBaseClient`
  - TurnkeyBrowserClient
    - Session Management
      - `refreshSession` - attempts to refresh an existing, active session and will extend the session expiry using the `expirationSeconds` parameter
      - loginWithBundle - authenticate a user via a credential bundle and creates a read-write session
      - loginWithPasskey - attempts to authenticate a user via passkey and create a read-only or read-write session
      - loginWithSession - takes a `Session`, which can be either read-only or read-write, created via a server action and attempts to authenticate the user
  - TurnkeyPasskeyClient
    - Session Management
      - createPasskeySession - leverages passkey authentication to create a read-write session. Once authenticated, the user will not be prompted for additional passkey taps.

  ### @turnkey/sdk-react

  - update `TurnkeyContext` to use new `.getSession()` method to check if there is an active session
  - `OTPVerification` component no longer receives `authIframeClient` or `onValidateSuccess` props

  ## Minor Package Updates

  ### @turnkey/sdk-server

  - expose `sendCredential` server action
  - add `SessionType` enum
    - `READ_ONLY` & `READ_WRITE`

  ### @turnkey/eip-1193-provider

  - update dependencies in `package.json`
    - moved from `peerDependencies` to `dependencies`
      - `"@turnkey/http": "workspace:*"`
      - `"@turnkey/sdk-browser": "workspace:*"`
    - moved from `devDependencies` to `dependencies`
      - `"@turnkey/api-key-stamper": "workspace:*"`
  - specify TypeScript version ^5.1.5

### Minor Changes

- 9147962: add dangerouslyOverrideIframeKeyTtl option to override iframe embedded key TTL (for longer lived read/write sessions)

### Patch Changes

- Updated dependencies [9147962]
  - @turnkey/iframe-stamper@2.3.0
  - @turnkey/crypto@2.3.1

## 1.16.0

### Minor Changes

- 233ae71: Add updateUserAuth, addUserAuth, deleteUserAuth helper functions

### Patch Changes

- @turnkey/crypto@2.3.1

## 1.15.0

### Minor Changes

- 56a307e: Update api to mono v2025.3.0

### Patch Changes

- Updated dependencies [56a307e]
  - @turnkey/http@2.21.0
  - @turnkey/crypto@2.3.1
  - @turnkey/wallet-stamper@1.0.3

## 1.14.0

### Minor Changes

- 3c44c4a: Updates per mono release v2025.2.2

### Patch Changes

- Updated dependencies [3c44c4a]
  - @turnkey/http@2.20.0
  - @turnkey/crypto@2.3.1
  - @turnkey/wallet-stamper@1.0.3

## 1.13.0

### Minor Changes

- 57f9cb0: Update endpoints - surface GetWalletAccount

### Patch Changes

- 69d2571: Upgrade elliptic
- Updated dependencies [57f9cb0]
  - @turnkey/http@2.19.0
  - @turnkey/crypto@2.3.1
  - @turnkey/wallet-stamper@1.0.3

## 1.12.1

### Patch Changes

- 755833b: refactor stamper out of config object and move it directly onto the client to match @turnkey/http
- Updated dependencies [2bc0046]
  - @turnkey/crypto@2.3.1
  - @turnkey/wallet-stamper@1.0.3

## 1.12.0

### Minor Changes

- 6695af2: Update per mono release v2025.1.11

### Patch Changes

- Updated dependencies [6695af2]
  - @turnkey/http@2.18.0
  - @turnkey/crypto@2.3.0
  - @turnkey/wallet-stamper@1.0.2

## 1.11.2

### Patch Changes

- 053fbfb: Update mono dependencies
- Updated dependencies [053fbfb]
- Updated dependencies [a216a47]
  - @turnkey/http@2.17.3
  - @turnkey/iframe-stamper@2.2.0
  - @turnkey/crypto@2.3.0
  - @turnkey/wallet-stamper@1.0.2

## 1.11.1

### Patch Changes

- 328d6aa: Add defaultXrpAccountAtIndex helper
- b90947e: Update default account exports, surface WalletAccount type
- 2d5977b: Update error messaging around api key and target public key usage
- fad7c37: @turnkey/iframe-stamper - Implemented MessageChannel API for secure communication between the parent and iframe.

  @turnkey/sdk-browser - fixed spelling in package.json
  @turnkey/sdk-server - fixed spelling in package.json

- Updated dependencies [2d5977b]
- Updated dependencies [fad7c37]
  - @turnkey/api-key-stamper@0.4.4
  - @turnkey/iframe-stamper@2.1.0
  - @turnkey/crypto@2.3.0
  - @turnkey/http@2.17.2
  - @turnkey/wallet-stamper@1.0.2

## 1.11.0

### Minor Changes

- 7988bc1: Fix readWrite session to use credentialBundle and add loginWithAuthBundle to create a session when you already have a credentialBundle

### Patch Changes

- 538d4fc: Update api endpoints - NEW: User verification, SMS customization params
- 12d5aaa: Update TurnkeySDKBrowserConfig type with an optional iframeUrl field. The TurnkeyContext provider will check for an iframeUrl otherwise it will fallback to the default.
- Updated dependencies [c895c8f]
- Updated dependencies [538d4fc]
  - @turnkey/wallet-stamper@1.0.2
  - @turnkey/http@2.17.1
  - @turnkey/crypto@2.3.0

## 1.10.2

### Patch Changes

- Updated dependencies [668edfa]
  - @turnkey/crypto@2.3.0
  - @turnkey/wallet-stamper@1.0.1

## 1.10.1

### Patch Changes

- Updated dependencies [78bc39c]
  - @turnkey/http@2.17.0
  - @turnkey/crypto@2.2.0
  - @turnkey/wallet-stamper@1.0.0

## 1.10.0

### Minor Changes

##### `TurnkeyWalletClient`

- Added new `TurnkeyWalletClient` to the `@turnkey/sdk-browser`
  **Reason**: Allows using the `WalletStamper` with the browser sdk
- Added `getPublicKey` method to `TurnkeyWalletClient`
  **Reason**: Enables easy access to wallet public key for sub-organization creation and future authentication flows
- Updated `TurnkeyWalletClient` to use new `WalletInterface`
  **Reason**: Ensures compatibility with the updated Wallet Stamper interfaces

##### `AuthClient` (new enum)

- Introduced a new enum to track which client is authenticated (Passkey, Wallet, Iframe)

##### `TurnkeyBrowserClient`, `TurnkeyIframeClient`, `TurnkeyPasskeyClient`, `TurnkeyWalletClient`

- Added a static `authClient` property to base `TurnkeyBrowserClient` to be used by the child classes to track which client was used for the initial authentication

##### `UserSession` interface

- Added a new `UserSession` interface which is to be stored in local storage to track the authentication state of the user and to eliminate the need to store the write and read sessions separately.
- Added `authClient` in the session object to store the authentication method used in the user's session data. Will be used in the `@turnkey/sdk-react` to determine which client to return.
- Added new versioned `UserSession` key: `"@turnkey/session/v1"`

##### `login` and `loginWithReadWriteSession` methods

- Updated to use the new `authClient` property to track and store the authentication method used during login

### Patch Changes

- Updated dependencies [8bea78f]
  - @turnkey/wallet-stamper@2.0.0
  - @turnkey/crypto@2.2.0

## 1.9.0

### Minor Changes

- 3dd74ac: Added functionality for constructing and returning stamped requests for all packages
- 1e36edf: Support RS256 by default when invoking createUserPasskey
- 4df8914: Version bump corresponding to mono release v2024.10.10. More detailed changelog to follow
- 11a9e2f: Allow override of WebauthnStamper configuration

### Patch Changes

- Updated dependencies [33e8e03]
- Updated dependencies [d989d46]
- Updated dependencies [4df8914]
  - @turnkey/crypto@2.1.0
  - @turnkey/http@2.16.0

## 1.8.0

### Minor Changes

- 9ebd062: Release OTP functionality

### Patch Changes

- Updated dependencies [9ebd062]
  - @turnkey/http@2.15.0

## 1.7.1

### Patch Changes

- 96d7f99: Update dependencies
- Updated dependencies [e5c4fe9]
- Updated dependencies [96d7f99]
  - @turnkey/crypto@2.0.0
  - @turnkey/encoding@0.4.0
  - @turnkey/http@2.14.2
  - @turnkey/api-key-stamper@0.4.3

## 1.7.0

### Minor Changes

- ff059d5: Add ability to create a read + write session

### Patch Changes

- Updated dependencies [ff059d5]
- Updated dependencies [93666ff]
  - @turnkey/http@2.14.1
  - @turnkey/crypto@1.0.0
  - @turnkey/encoding@0.3.0
  - @turnkey/api-key-stamper@0.4.2

## 1.6.0

### Minor Changes

- c988ed0: Support activity polling (e.g. for awaiting consensus)

  - [Breaking] Update the `activityPoller` parameter for configuring polling behavior
  - Polling continues until either a max number of retries is reached, or if the activity hits a terminal status

  The shape of the parameter has gone from:

  ```
  {
    duration: number;
    timeout: number;
  }
  ```

  to

  ```
  {
    intervalMs: number;
    numRetries: number;
  }
  ```

### Patch Changes

- Updated dependencies [848f8d3]
  - @turnkey/http@2.14.0

## 1.5.0

### Minor Changes

- 1813ed5: Allow `organizationId` override for `TurnkeyBrowserClient.login` with an extra `config` argument

## 1.4.0

### Minor Changes

- bab5393: Add keyformat to key export bundle injection

### Patch Changes

- a16073c: Exposes storage APIs used by the sdk for managing users & sessions
- 7e7d209: Add authenticatorAttachment option

## 1.3.0

### Minor Changes

- 93dee46: Add create read write session v2 which allows for user targeting directly from stamp or optional userId in intent

### Patch Changes

- Updated dependencies [93dee46]
  - @turnkey/http@2.13.0

## 1.2.4

### Patch Changes

- Updated dependencies [e2f2e0b]
  - @turnkey/http@2.12.3

## 1.2.3

### Patch Changes

- Fix activity versioning for CREATE_SUB_ORGANIZATION (V5=>V6)

## 1.2.2

### Patch Changes

- f4b607f: Verify and pad uncompressed public keys while creating passkey sessions

- Updated dependencies
  - @turnkey/api-key-stamper@0.4.1
  - @turnkey/encoding@0.2.1
  - @turnkey/http@2.12.2
  - @turnkey/crypto@0.2.1

## 1.2.1

### Patch Changes

- f17a229: Update to oauth related endpoints to drop jwks uri from oauth providers
- Updated dependencies [f17a229]
  - @turnkey/http@2.12.1

## 1.2.0

### Minor Changes

- Add Email Auth V2 - Optional invalidate exisiting Email Authentication API keys

### Patch Changes

- Updated dependencies
  - @turnkey/http@2.12.0

## 1.1.0

### Minor Changes

- Update to use new endpoints. Including CREATE_READ_WRITE_SESSION which allows one shot passkey sessions (returns org information and a credential bundle) and CREATE_API_KEYS_V2 which allows a curve type to be passed (SECP256K1 or P256)

### Patch Changes

- Updated dependencies
  - @turnkey/http@2.11.0

## 1.0.0

### Major Changes

- Stable Release: Add Oauth integration. New suborg creation version will now require an oauthProviders field under root users.

## 0.4.1

### Patch Changes

- Updated dependencies
  - @turnkey/crypto@0.2.0

## 0.4.0

### Minor Changes

- e4b29da: Deprecate the `getAuthBundle()` path for passkey sessions and replace it with `getReadWriteSession()` to store authBundles with their expirationTimestamps so applications can better manually manage active writing sessions

## 0.3.0

### Minor Changes

- d409d81: Add support for Passkey Sessions

## 0.2.1

### Patch Changes

- Updated dependencies [5d0bfde]
- Updated dependencies [2f2d09a]
- Updated dependencies [976663e]
  - @turnkey/iframe-stamper@2.0.0

## 0.2.0

### Minor Changes

- updated syntax

### Patch Changes

- Updated dependencies [5d0bfde]
- Updated dependencies [2f2d09a]
- Updated dependencies [976663e]
  - @turnkey/iframe-stamper@2.0.0

## 0.1.0

### Minor Changes

- Ready for 0.1.0

## 0.0.1

Initial (experimental) release! This is an alpha release and subject to change.<|MERGE_RESOLUTION|>--- conflicted
+++ resolved
@@ -5,8 +5,6 @@
 
 # @turnkey/sdk-browser
 
-<<<<<<< HEAD
-=======
 ## 5.9.0-beta.1
 
 ### Patch Changes
@@ -65,7 +63,6 @@
   - @turnkey/crypto@2.5.0
   - @turnkey/wallet-stamper@1.0.8
 
->>>>>>> 565aaf45
 ## 5.7.1-beta.1
 
 ### Patch Changes
