---
title: "Viem"
mode: wide
---

# @turnkey/viem

<<<<<<< HEAD
=======
## 0.14.0-beta.1

### Patch Changes

- Updated dependencies []:
  - @turnkey/core@1.0.0-beta.6
  - @turnkey/sdk-browser@5.9.0-beta.1
  - @turnkey/api-key-stamper@0.5.0-beta.6
  - @turnkey/http@3.11.1-beta.0
  - @turnkey/sdk-server@4.8.1-beta.0

## 0.14.0-beta.0

### Minor Changes

- SDK beta release @turnkey/react-wallet-kit @turnkey/core

### Patch Changes

- Updated dependencies []:
  - @turnkey/api-key-stamper@0.5.0-beta.5
  - @turnkey/sdk-browser@5.9.0-beta.0
  - @turnkey/sdk-server@4.7.0-beta.2
  - @turnkey/core@1.0.0-beta.5
  - @turnkey/http@3.10.0-beta.2

## 0.13.1

### Patch Changes

- Updated dependencies [[`026264c`](https://github.com/tkhq/sdk/commit/026264c55aa16342c8925af0bdcdf72dc00e5158)]:
  - @turnkey/sdk-browser@5.9.0
  - @turnkey/sdk-server@4.8.0
  - @turnkey/http@3.11.0

## 0.13.0

### Minor Changes

- [#847](https://github.com/tkhq/sdk/pull/847) [`bc88e60`](https://github.com/tkhq/sdk/commit/bc88e60955883b13d93c04d5681f9b081cdaee92) Author [@andrewkmin](https://github.com/andrewkmin) - Support `signAuthorization` with bespoke, policy-engine compatible payload encoding type. This means you can now target an `address`, `nonce`, or `chainId` within policies. For more information, see an example in our docs [here](https://docs.turnkey.com/policies/examples/ethereum#allow-signing-of-eip-7702-authorizations).

### Patch Changes

- Updated dependencies [[`5d8be2d`](https://github.com/tkhq/sdk/commit/5d8be2d0329070c7aa025dddb1b28f04257ae4e6)]:
  - @turnkey/sdk-browser@5.8.0
  - @turnkey/sdk-server@4.7.0
  - @turnkey/http@3.10.0

## 0.12.1

### Patch Changes

- [#848](https://github.com/tkhq/sdk/pull/848) [`8305dd2`](https://github.com/tkhq/sdk/commit/8305dd2cbfbb3cfc55ed37c9626198627c752fd9) Author [@andrewkmin](https://github.com/andrewkmin) - Fix: update serialization of typed data to conform to Viem's implementation

>>>>>>> 565aaf45
## 0.12.1-beta.1

### Patch Changes

- Updated dependencies []:
  - @turnkey/sdk-server@4.7.0-beta.1
  - @turnkey/http@3.10.0-beta.1
  - @turnkey/sdk-browser@5.7.1-beta.1
  - @turnkey/api-key-stamper@0.4.8-beta.4

## 0.12.1-beta.0

### Patch Changes

- Updated dependencies []:
  - @turnkey/sdk-server@4.7.0-beta.0
  - @turnkey/http@3.10.0-beta.0
  - @turnkey/sdk-browser@5.7.1-beta.0
  - @turnkey/api-key-stamper@0.4.8-beta.3

## 0.12.0

### Minor Changes

- [#642](https://github.com/tkhq/sdk/pull/642) [`7898dce`](https://github.com/tkhq/sdk/commit/7898dce1b71c1f956a588636a29c56e47b013426) Author [@andrewkmin](https://github.com/andrewkmin) - - Add implementation for `sign`. This is primarily applicable for account abstraction use cases.
  - Enforce message hashing at an abstracted level.
  - Minor bugfixes: pass through payload encoding; enforce default value for `to` parameter (abstracted away from user -- non-breaking)

### Patch Changes

- Updated dependencies [[`8b39dba`](https://github.com/tkhq/sdk/commit/8b39dbabf68d3e376b5b07f26960d5b61ae87fa9), [`1a549b7`](https://github.com/tkhq/sdk/commit/1a549b71f9a6e7ab59d52aaae7e58e34c8f2e8b5)]:
  - @turnkey/sdk-browser@5.7.0
  - @turnkey/sdk-server@4.6.0
  - @turnkey/http@3.9.0

## 0.11.2-beta.2

### Patch Changes

- Updated dependencies []:
  - @turnkey/sdk-browser@5.6.1-beta.2
  - @turnkey/api-key-stamper@0.4.8-beta.2
  - @turnkey/http@3.8.1-beta.2
  - @turnkey/sdk-server@4.5.1-beta.2

## 0.11.2-beta.1

### Patch Changes

- Updated dependencies []:
  - @turnkey/sdk-browser@5.6.1-beta.1
  - @turnkey/api-key-stamper@0.4.8-beta.1
  - @turnkey/http@3.8.1-beta.1
  - @turnkey/sdk-server@4.5.1-beta.1

## 0.11.2-beta.0

### Patch Changes

- Updated dependencies []:
  - @turnkey/sdk-browser@5.6.1-beta.0
  - @turnkey/api-key-stamper@0.4.8-beta.0
  - @turnkey/http@3.8.1-beta.0
  - @turnkey/sdk-server@4.5.1-beta.0

## 0.11.1

### Patch Changes

- Updated dependencies [[`f83f25b`](https://github.com/tkhq/sdk/commit/f83f25ba33ef15dbd66723531eebe2fd00f43ac0)]:
  - @turnkey/sdk-browser@5.6.0
  - @turnkey/sdk-server@4.5.0
  - @turnkey/http@3.8.0

## 0.11.0

### Minor Changes

- [#651](https://github.com/tkhq/sdk/pull/651) [`81e355c`](https://github.com/tkhq/sdk/commit/81e355c9a8321feffcac056916b65139cf35eeed) Author [@turnekybc](https://github.com/turnekybc) - Add Coinbase & MoonPay Fiat Onramp. View the [Fiat Onramp feature docs](https://docs.turnkey.com/wallets/fiat-on-ramp).

### Patch Changes

- [#808](https://github.com/tkhq/sdk/pull/808) [`517d1d8`](https://github.com/tkhq/sdk/commit/517d1d83f7d4f9e000c7b47ff93e7a23daf4f6d2) Author [@moeodeh3](https://github.com/moeodeh3) - Fix serialization with BigInt values in `signTypedData()`

- Updated dependencies [[`81e355c`](https://github.com/tkhq/sdk/commit/81e355c9a8321feffcac056916b65139cf35eeed)]:
  - @turnkey/http@3.7.0
  - @turnkey/sdk-browser@5.5.0
  - @turnkey/sdk-server@4.4.0

## 0.10.5

### Patch Changes

- Updated dependencies [[`0d1eb2c`](https://github.com/tkhq/sdk/commit/0d1eb2c464bac3cf6f4386f402604ecf8f373f15)]:
  - @turnkey/sdk-browser@5.4.1

## 0.10.4

### Patch Changes

- Updated dependencies [[`e90a478`](https://github.com/tkhq/sdk/commit/e90a478c9208d858b1144df9b2c2c7ba956c406e)]:
  - @turnkey/sdk-browser@5.4.0
  - @turnkey/sdk-server@4.3.0
  - @turnkey/http@3.6.0

## 0.10.3

### Patch Changes

- [#777](https://github.com/tkhq/sdk/pull/777) [`cbb0ba0`](https://github.com/tkhq/sdk/commit/cbb0ba0dc2ea960415e1e7f21c3621e85765b02a) Author [@turnekybc](https://github.com/turnekybc) - Publish latest version of @turnkey/viem

- Updated dependencies [[`2db00b0`](https://github.com/tkhq/sdk/commit/2db00b0a799d09ae33fa08a117e3b2f433f2b0b4)]:
  - @turnkey/sdk-server@4.2.4

## 0.10.2

### Patch Changes

- Updated dependencies [[`cb13c26`](https://github.com/tkhq/sdk/commit/cb13c26edb79a01ab651e3b2897334fd154b436a)]:
  - @turnkey/sdk-browser@5.3.4
  - @turnkey/sdk-server@4.2.3
  - @turnkey/http@3.5.1

## 0.10.1

### Patch Changes

- Updated dependencies [[`2c4f42c`](https://github.com/tkhq/sdk/commit/2c4f42c747ac8017cf17e86b0ca0c3fa6f593bbf)]:
  - @turnkey/sdk-browser@5.3.3

## 0.10.0

### Minor Changes

- [#733](https://github.com/tkhq/sdk/pull/733) [`cc463d3`](https://github.com/tkhq/sdk/commit/cc463d3fde57f4d434fc41c5ed4ce42a0a506874) Author [@besler613](https://github.com/besler613) - Typed data hashing is now performed server-side using the new `PAYLOAD_ENCODING_EIP712` encoding, and EIP-712 Policies are supported via the `eth.eip_712` namespace.

## 0.9.12

### Patch Changes

- Updated dependencies []:
  - @turnkey/sdk-browser@5.3.2
  - @turnkey/sdk-server@4.2.2

## 0.9.11

### Patch Changes

- Updated dependencies [[`fa46701`](https://github.com/tkhq/sdk/commit/fa467019eef34b5199372248edff1e7a64934e79)]:
  - @turnkey/sdk-browser@5.3.1
  - @turnkey/sdk-server@4.2.1

## 0.9.10

### Patch Changes

- Updated dependencies [[`5f3dd98`](https://github.com/tkhq/sdk/commit/5f3dd9814650308b3bf3198168c453e7b1a98efd), [`5f3dd98`](https://github.com/tkhq/sdk/commit/5f3dd9814650308b3bf3198168c453e7b1a98efd), [`7625df0`](https://github.com/tkhq/sdk/commit/7625df0538002c3455bd5862211210e38472e164)]:
  - @turnkey/http@3.5.0
  - @turnkey/sdk-browser@5.3.0
  - @turnkey/sdk-server@4.2.0
  - @turnkey/api-key-stamper@0.4.7

## 0.9.9

### Patch Changes

- Updated dependencies:
  - @turnkey/sdk-browser@5.2.3

## 0.9.8

### Patch Changes

- Updated dependencies:
  - @turnkey/sdk-browser@5.2.2

## 0.9.7

### Patch Changes

- [#665](https://github.com/tkhq/sdk/pull/665) [`be0a621`](https://github.com/tkhq/sdk/commit/be0a621fb962bd51d2df1a1e79f5260d7c696772) Author [@amircheikh](https://github.com/amircheikh) - Fix for `no runner registered` error when using mismatched versions of turnkey/http

- Updated dependencies [[`be0a621`](https://github.com/tkhq/sdk/commit/be0a621fb962bd51d2df1a1e79f5260d7c696772)]:
  - @turnkey/http@3.4.2
  - @turnkey/sdk-browser@5.2.1
  - @turnkey/sdk-server@4.1.1

## 0.9.6

### Patch Changes

- Updated dependencies [[`5afbe51`](https://github.com/tkhq/sdk/commit/5afbe51949bdd1997fad083a4c1e4272ff7409dc), [`a38a6e3`](https://github.com/tkhq/sdk/commit/a38a6e36dc2bf9abdea64bc817d1cad95b8a289a), [`40c4035`](https://github.com/tkhq/sdk/commit/40c40359ec7096d0bca39ffc93e89361b3b11a1a), [`593de2d`](https://github.com/tkhq/sdk/commit/593de2d9404ec8cf53426f9cf832c13eefa3fbf2)]:
  - @turnkey/sdk-browser@5.2.0
  - @turnkey/sdk-server@4.1.0
  - @turnkey/http@3.4.1
  - @turnkey/api-key-stamper@0.4.6

## 0.9.5

### Patch Changes

- Updated dependencies [[`27fe590`](https://github.com/tkhq/sdk/commit/27fe590cdc3eb6a8cde093eeefda2ee1cdc79412)]:
  - @turnkey/sdk-browser@5.1.0
  - @turnkey/sdk-server@4.0.1

## 0.9.4

### Patch Changes

- Updated dependencies [[`07dfd33`](https://github.com/tkhq/sdk/commit/07dfd3397472687092e1c73b1d68714f421b9ca0), [`e8a5f1b`](https://github.com/tkhq/sdk/commit/e8a5f1b431623c4ff1cb85c6039464b328cf0e6a)]:
  - @turnkey/sdk-browser@5.0.0
  - @turnkey/sdk-server@4.0.0
  - @turnkey/http@3.4.0

## 0.9.3

### Patch Changes

- Updated dependencies [25ca339]
  - @turnkey/sdk-browser@4.3.0
  - @turnkey/sdk-server@3.3.0
  - @turnkey/http@3.3.0

## 0.9.2

### Patch Changes

- d440e7b: Update `signAuthorization` implementation to explicitly include `yParity` in the response

## 0.9.1

### Patch Changes

- Updated dependencies [3f6e415]
- Updated dependencies [4d1d775]
  - @turnkey/sdk-browser@4.2.0
  - @turnkey/sdk-server@3.2.0
  - @turnkey/http@3.2.0
  - @turnkey/api-key-stamper@0.4.5

## 0.9.0

### Minor Changes

- 2f75cf1: Add support for signing Type 3 (EIP-4844) transactions
  - Note the inline comments on the `signTransaction` [implementation](https://github.com/tkhq/sdk/blob/5e5666aba978f756e2021c261830effc5559811f/packages/viem/src/index.ts#L392): when signing Type 3 transactions, our Viem implementation will extract the transaction payload (not including blobs, commitments, or proofs), sign it, extract the signature, and then reassemble the entire transaction payload.
  - See [with-viem](https://github.com/tkhq/sdk/tree/main/examples/with-viem/) for examples.

### Patch Changes

- Updated dependencies [3e4a482]
  - @turnkey/sdk-browser@4.1.0
  - @turnkey/sdk-server@3.1.0
  - @turnkey/http@3.1.0

## 0.8.0

### Minor Changes

- 1d709ce: - Add support for EIP 7702 (Type 4) transactions by way of a new `signAuthorization` method
  - Update upstream `viem` version to `^2.24.2` (required for 7702)
  - Introduce new `to` parameter, used for indicating the result shape of `signMessage` (and related) requests
    - Affects `signTypedData` as well
    - Is used by `signAuthorization`
    - As a result, `serializeSignature` is updated as well

## 0.7.2

### Patch Changes

- Updated dependencies [7b72769]
  - @turnkey/sdk-server@3.0.1

## 0.7.1

### Patch Changes

- 123406b: The organizationId parameter is ignored when using a client other than TurnkeyClient (e.g., passkeyClient). Consequently, the SDK calls the client without the specified organizationId, which is unintended. This patch resolves the issue
- Updated dependencies [e501690]
- Updated dependencies [d1083bd]
- Updated dependencies [f94d36e]
  - @turnkey/sdk-browser@4.0.0
  - @turnkey/sdk-server@3.0.0
  - @turnkey/http@3.0.0

## 0.7.0

### Minor Changes

- d99fe40: Upgrade upstream viem dependency

### Patch Changes

- Updated dependencies [bf87774]
  - @turnkey/sdk-browser@3.1.0

## 0.6.18

### Patch Changes

- Updated dependencies [5ec5187]
  - @turnkey/sdk-browser@3.0.1
  - @turnkey/sdk-server@2.6.1

## 0.6.17

### Patch Changes

- Updated dependencies [0e4e959]
- Updated dependencies [856f449]
- Updated dependencies [c9ae537]
- Updated dependencies [d4ce5fa]
- Updated dependencies [ecdb29a]
- Updated dependencies [72890f5]
  - @turnkey/sdk-browser@3.0.0
  - @turnkey/sdk-server@2.6.0
  - @turnkey/http@2.22.0

## 0.6.16

### Patch Changes

- Updated dependencies [93540e7]
- Updated dependencies [fdb8bf0]
- Updated dependencies [9147962]
  - @turnkey/sdk-browser@2.0.0
  - @turnkey/sdk-server@2.5.0

## 0.6.15

### Patch Changes

- Updated dependencies [233ae71]
- Updated dependencies [9317588]
  - @turnkey/sdk-browser@1.16.0
  - @turnkey/sdk-server@2.4.0

## 0.6.14

### Patch Changes

- Updated dependencies [56a307e]
  - @turnkey/sdk-browser@1.15.0
  - @turnkey/sdk-server@2.3.0
  - @turnkey/http@2.21.0

## 0.6.13

### Patch Changes

- Updated dependencies [3c44c4a]
- Updated dependencies [bfc833f]
  - @turnkey/sdk-browser@1.14.0
  - @turnkey/sdk-server@2.2.0
  - @turnkey/http@2.20.0

## 0.6.12

### Patch Changes

- Updated dependencies [69d2571]
- Updated dependencies [57f9cb0]
  - @turnkey/sdk-browser@1.13.0
  - @turnkey/sdk-server@2.1.0
  - @turnkey/http@2.19.0

## 0.6.11

### Patch Changes

- Updated dependencies [755833b]
  - @turnkey/sdk-browser@1.12.1
  - @turnkey/sdk-server@2.0.1

## 0.6.10

### Patch Changes

- Updated dependencies [6695af2]
- Updated dependencies [1ebd4e2]
  - @turnkey/sdk-browser@1.12.0
  - @turnkey/sdk-server@2.0.0
  - @turnkey/http@2.18.0

## 0.6.9

### Patch Changes

- Updated dependencies [053fbfb]
  - @turnkey/sdk-browser@1.11.2
  - @turnkey/sdk-server@1.7.3
  - @turnkey/http@2.17.3

## 0.6.8

### Patch Changes

- Updated dependencies [328d6aa]
- Updated dependencies [b90947e]
- Updated dependencies [2d5977b]
- Updated dependencies [fad7c37]
  - @turnkey/sdk-browser@1.11.1
  - @turnkey/sdk-server@1.7.2
  - @turnkey/api-key-stamper@0.4.4
  - @turnkey/http@2.17.2

## 0.6.7

### Patch Changes

- Updated dependencies [7988bc1]
- Updated dependencies [538d4fc]
- Updated dependencies [12d5aaa]
  - @turnkey/sdk-browser@1.11.0
  - @turnkey/sdk-server@1.7.1
  - @turnkey/http@2.17.1

## 0.6.6

### Patch Changes

- @turnkey/sdk-browser@1.10.2

## 0.6.5

### Patch Changes

- Updated dependencies [78bc39c]
  - @turnkey/sdk-server@1.7.0
  - @turnkey/http@2.17.0
  - @turnkey/sdk-browser@1.10.1

## 0.6.4

### Patch Changes

- Updated dependencies [8bea78f]
  - @turnkey/sdk-browser@1.10.0

## 0.6.3

### Patch Changes

- Updated dependencies [3dd74ac]
- Updated dependencies [1e36edf]
- Updated dependencies [4df8914]
- Updated dependencies [11a9e2f]
  - @turnkey/sdk-browser@1.9.0
  - @turnkey/sdk-server@1.6.0
  - @turnkey/http@2.16.0

## 0.6.2

### Patch Changes

- Updated dependencies [9ebd062]
  - @turnkey/sdk-browser@1.8.0
  - @turnkey/sdk-server@1.5.0
  - @turnkey/http@2.15.0

## 0.6.1

### Patch Changes

- Updated dependencies [abe7138]
- Updated dependencies [96d7f99]
  - @turnkey/sdk-server@1.4.2
  - @turnkey/sdk-browser@1.7.1
  - @turnkey/http@2.14.2
  - @turnkey/api-key-stamper@0.4.3

## 0.6.0

### Minor Changes

- 2bb9ea0: Add synchronous createAccount variant (thank you @mshrieve)

  - Closes https://github.com/tkhq/sdk/issues/349
  - Originally attributed to https://github.com/tkhq/sdk/pull/348
  - Upshot: no change required if your setup was working. However, if you would like a synchronous option for creating a Viem account, now you may do so with `createAccountWithAddress`

### Patch Changes

- Updated dependencies [ff059d5]
- Updated dependencies [ff059d5]
  - @turnkey/sdk-browser@1.7.0
  - @turnkey/sdk-server@1.4.1
  - @turnkey/http@2.14.1
  - @turnkey/api-key-stamper@0.4.2

## 0.5.0

### Minor Changes

- 848f8d3: Support awaiting consensus and improve error handling

  - Add new error types that extend `BaseError` (and thus implement `error.walk`)
    - `TurnkeyConsensusNeededError` wraps consensus-related errors
    - `TurnkeyActivityError` wraps base Turnkey errors
  - Add a few new helper functions:
    - `serializeSignature` serializes a raw signature
    - `isTurnkeyActivityConsensusNeededError` and `isTurnkeyActivityError` use `error.walk` to check the type of a Viem error

### Patch Changes

- Updated dependencies [c988ed0]
- Updated dependencies [848f8d3]
  - @turnkey/sdk-browser@1.6.0
  - @turnkey/sdk-server@1.4.0
  - @turnkey/http@2.14.0

## 0.4.31

### Patch Changes

- Updated dependencies [1813ed5]
  - @turnkey/sdk-browser@1.5.0

## 0.4.30

### Patch Changes

- Updated dependencies [bab5393]
- Updated dependencies [a16073c]
- Updated dependencies [7e7d209]
  - @turnkey/sdk-browser@1.4.0

## 0.4.29

### Patch Changes

- Updated dependencies [93dee46]
  - @turnkey/http@2.13.0
  - @turnkey/sdk-browser@1.3.0
  - @turnkey/sdk-server@1.3.0

## 0.4.28

### Patch Changes

- Updated dependencies [e2f2e0b]
  - @turnkey/sdk-browser@1.2.4
  - @turnkey/sdk-server@1.2.4
  - @turnkey/http@2.12.3

## 0.4.27

### Patch Changes

- Updated dependencies
  - @turnkey/sdk-browser@1.2.3
  - @turnkey/sdk-server@1.2.3

## 0.4.26

### Patch Changes

- Updated dependencies [2d7e5a9]
- Updated dependencies [f4b607f]
  - @turnkey/api-key-stamper@0.4.1
  - @turnkey/http@2.12.2
  - @turnkey/sdk-browser@1.2.2
  - @turnkey/sdk-server@1.2.2

## 0.4.25

### Patch Changes

- Updated dependencies [f17a229]
  - @turnkey/http@2.12.1
  - @turnkey/sdk-browser@1.2.1
  - @turnkey/sdk-server@1.2.1

## 0.4.24

### Patch Changes

- Updated dependencies
  - @turnkey/http@2.12.0
  - @turnkey/sdk-browser@1.2.0
  - @turnkey/sdk-server@1.2.0

## 0.4.23

### Patch Changes

- Updated dependencies
  - @turnkey/http@2.11.0
  - @turnkey/sdk-browser@1.1.0
  - @turnkey/sdk-server@1.1.0

## 0.4.22

### Patch Changes

- Updated dependencies
  - @turnkey/sdk-browser@1.0.0
  - @turnkey/sdk-server@1.0.0

## 0.4.21

### Patch Changes

- @turnkey/sdk-browser@0.4.1

## 0.4.20

### Patch Changes

- d59e1b6: Add export of turnkey viem account functions
- Updated dependencies [e4b29da]
  - @turnkey/sdk-browser@0.4.0

## 0.4.19

### Patch Changes

- Updated dependencies [d409d81]
  - @turnkey/sdk-browser@0.3.0

## 0.4.18

### Patch Changes

- @turnkey/sdk-browser@0.2.1

## 0.4.17

### Patch Changes

- Updated dependencies
- Updated dependencies [e4d2a84]
  - @turnkey/sdk-browser@0.2.0
  - @turnkey/sdk-server@0.2.0

## 0.4.16

### Patch Changes

- Updated dependencies
  - @turnkey/sdk-browser@0.1.0
  - @turnkey/sdk-server@0.1.0

## 0.4.15

### Patch Changes

- a6502e6: Add support for new Turnkey Client types

## 0.4.14

### Patch Changes

- Updated dependencies [7a9ce7a]
  - @turnkey/http@2.10.0

## 0.4.13

### Patch Changes

- Updated dependencies
  - @turnkey/http@2.9.1

## 0.4.12

### Patch Changes

- Updated dependencies [83b62b5]
  - @turnkey/http@2.9.0

## 0.4.11

### Patch Changes

- Updated dependencies [46a7d90]
  - @turnkey/http@2.8.0

## 0.4.10

### Patch Changes

- Updated dependencies
  - @turnkey/http@2.7.1

## 0.4.9

### Patch Changes

- Updated dependencies ([c3b423b], [d73725b])
  - @turnkey/api-key-stamper@0.4.0
  - @turnkey/http@2.7.0

## 0.4.8

### Patch Changes

- 4794c64: Updated dependencies

## 0.4.7

### Patch Changes

- Updated dependencies [f9d636c]
  - @turnkey/http@2.6.2

## 0.4.6

### Patch Changes

- Updated dependencies [52e2389]
  - @turnkey/http@2.6.1

## 0.4.5

### Patch Changes

- Updated dependencies [7a3c890]
  - @turnkey/http@2.6.0

## 0.4.4

### Patch Changes

- Upgrade to Node v18 (#184)
- Updated dependencies
  - @turnkey/api-key-stamper@0.3.1
  - @turnkey/http@2.5.1

## 0.4.3

### Patch Changes

- Updated dependencies [464ac0e]
  - @turnkey/http@2.5.0

## 0.4.2

### Patch Changes

- @turnkey/http@2.4.2

## 0.4.1

### Patch Changes

- Updated dependencies [f87ced8]
  - @turnkey/http@2.4.1

## 0.4.0

### Minor Changes

- Use rollup to build ESM and CommonJS, fix ESM support (#174)

### Patch Changes

- Updated dependencies [fc5b291]
  - @turnkey/api-key-stamper@0.3.0
  - @turnkey/http@2.4.0

## 0.3.4

### Patch Changes

- Updated dependencies
  - @turnkey/api-key-stamper@0.2.0
  - @turnkey/http@2.3.1

## 0.3.3

### Patch Changes

- Updated dependencies [f1bd68a]
  - @turnkey/http@2.3.0

## 0.3.2

### Patch Changes

- Updated dependencies [ed50a0f]
- Updated dependencies
  - @turnkey/http@2.2.0

## 0.3.0

### Minor Changes

- cf8631a: Update interface to support `signWith`

This change supports signing with wallet account addresses, private key addresses, or private key IDs. See below for an example:

```js
const httpClient = new TurnkeyClient(
  {
    baseUrl: "https://api.turnkey.com",
  },
  // This uses API key credentials.
  // If you're using passkeys, use `@turnkey/webauthn-stamper` to collect webauthn signatures:
  // new WebauthnStamper({...options...})
  new ApiKeyStamper({
    apiPublicKey: "...",
    apiPrivateKey: "...",
  }),
);

// Create the Viem custom account
const turnkeyAccount = await createAccount({
  client: httpClient,
  organizationId: "...",
  signWith: "...",
  // optional; will be fetched from Turnkey if not provided
  ethereumAddress: "...",
});
```

## 0.2.7

### Patch Changes

- Updated dependencies [bb6ea0b]
  - @turnkey/http@2.1.0

## 0.2.6

### Patch Changes

- 59dcd2f: Unpin typescript
- da7c960: Bump Viem dependency to fix `getAddresses()` for LocalAccount
- Updated dependencies
  - @turnkey/http@2.0.0
- Updated the shape of signing

## 0.2.5

### Patch Changes

- Updated dependencies
  - @turnkey/http@1.3.0

## 0.2.4

### Patch Changes

- 0ec2d94: Addresses a bug when signing raw messages (see https://github.com/tkhq/sdk/issues/116)

## 0.2.3

### Patch Changes

- Updated dependencies
  - @turnkey/http@1.2.0

## 0.2.2

### Patch Changes

- Updated dependencies
  - @turnkey/api-key-stamper@0.1.1
  - @turnkey/http@1.1.1

## 0.2.1

### Patch Changes

- Fix code sample in the readme; add more details and links

## 0.2.0

### Minor Changes

- Add new `createAccount` method and deprecates the existing `createApiAccount`. `createAccount` offers a superset of functionality and works with stampers (`@turnkey/api-key-stamper` / `@turnkey/webauthn-stamper`) to integrate with API keys or passkeys.

### Patch Changes

- Updated dependencies: @turnkey/http@1.1.0
- New dependency: @turnkey/api-key-stamper@0.1.0

## 0.1.1

### Patch Changes

- readme updates

## 0.1.0

Initial release!<|MERGE_RESOLUTION|>--- conflicted
+++ resolved
@@ -5,8 +5,6 @@
 
 # @turnkey/viem
 
-<<<<<<< HEAD
-=======
 ## 0.14.0-beta.1
 
 ### Patch Changes
@@ -61,7 +59,6 @@
 
 - [#848](https://github.com/tkhq/sdk/pull/848) [`8305dd2`](https://github.com/tkhq/sdk/commit/8305dd2cbfbb3cfc55ed37c9626198627c752fd9) Author [@andrewkmin](https://github.com/andrewkmin) - Fix: update serialization of typed data to conform to Viem's implementation
 
->>>>>>> 565aaf45
 ## 0.12.1-beta.1
 
 ### Patch Changes
@@ -864,7 +861,7 @@
   new ApiKeyStamper({
     apiPublicKey: "...",
     apiPrivateKey: "...",
-  }),
+  })
 );
 
 // Create the Viem custom account
