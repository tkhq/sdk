--- conflicted
+++ resolved
@@ -5,8 +5,6 @@
 
 # @turnkey/cosmjs
 
-<<<<<<< HEAD
-=======
 ## 0.8.0-beta.1
 
 ### Patch Changes
@@ -51,7 +49,6 @@
   - @turnkey/sdk-server@4.7.0
   - @turnkey/http@3.10.0
 
->>>>>>> 565aaf45
 ## 0.7.25-beta.4
 
 ### Patch Changes
