--- conflicted
+++ resolved
@@ -5,15 +5,12 @@
 
 # @turnkey/webauthn-stamper
 
-<<<<<<< HEAD
-=======
 ## 0.6.0-beta.0
 
 ### Minor Changes
 
 - SDK beta release @turnkey/react-wallet-kit @turnkey/core
 
->>>>>>> 565aaf45
 ## 0.5.1
 
 ### Patch Changes
