--- conflicted
+++ resolved
@@ -17,11 +17,7 @@
         "tab": "Documentation",
         "groups": [
           {
-<<<<<<< HEAD
-            "group": "Get Started",
-=======
             "group": "Get started",
->>>>>>> 565aaf45
             "pages": [
               "home",
               {
@@ -54,11 +50,7 @@
                 ]
               },
               {
-<<<<<<< HEAD
-                "group": "Production Checklist",
-=======
                 "group": "Production checklist",
->>>>>>> 565aaf45
                 "pages": [
                   "production-checklist/production-checklist",
                   "production-checklist/embedded-wallet",
@@ -70,12 +62,9 @@
           {
             "group": "Products",
             "pages": [
-              {
-<<<<<<< HEAD
-                "group": "Embedded Wallets",
-=======
+              "sdks/introduction",
+              {
                 "group": "Embedded wallets",
->>>>>>> 565aaf45
                 "pages": [
                   "embedded-wallets/overview",
                   {
@@ -83,10 +72,7 @@
                     "pages": [
                       "embedded-wallets/features/overview",
                       "reference/embedded-wallet-kit",
-<<<<<<< HEAD
-=======
                       "reference/auth-proxy",
->>>>>>> 565aaf45
                       {
                         "group": "Authentication",
                         "pages": [
@@ -110,10 +96,7 @@
                         ]
                       },
                       "products/embedded-wallets/features/multi-chain-support",
-<<<<<<< HEAD
-=======
                       "products/embedded-wallets/features/fiat-on-ramp",
->>>>>>> 565aaf45
                       "authentication/sessions",
                       "reference/solana-gasless-transactions",
                       "reference/tron-gasless-transactions",
@@ -125,12 +108,8 @@
                           "reference/aa-wallets",
                           "wallets/import-wallets",
                           "wallets/export-wallets",
-<<<<<<< HEAD
-                          "wallets/wagmi"
-=======
                           "wallets/wagmi",
                           "wallets/fiat-on-ramp"
->>>>>>> 565aaf45
                         ]
                       }
                     ]
@@ -166,11 +145,7 @@
                 ]
               },
               {
-<<<<<<< HEAD
-                "group": "Transaction Automation",
-=======
                 "group": "Transaction automation",
->>>>>>> 565aaf45
                 "pages": [
                   "signing-automation/overview",
                   {
@@ -205,19 +180,11 @@
             ]
           },
           {
-<<<<<<< HEAD
-            "group": "Crypto Ecosystems",
-            "pages": [
-              "networks/overview",
-              {
-                "group": "Supported Networks",
-=======
             "group": "Crypto ecosystems",
             "pages": [
               "networks/overview",
               {
                 "group": "Supported networks",
->>>>>>> 565aaf45
                 "pages": [
                   "networks/ethereum",
                   "networks/solana",
@@ -231,13 +198,10 @@
                   "networks/movement",
                   "networks/others"
                 ]
-<<<<<<< HEAD
-=======
               },
               {
                 "group": "Cookbook",
                 "pages": ["cookbook/morpho", "cookbook/aave"]
->>>>>>> 565aaf45
               }
             ]
           },
@@ -247,11 +211,7 @@
               "getting-started/examples",
               "developer-reference/using-llms",
               {
-<<<<<<< HEAD
-                "group": "API Overview",
-=======
                 "group": "API overview",
->>>>>>> 565aaf45
                 "pages": [
                   "developer-reference/api-overview/intro",
                   "developer-reference/api-overview/stamps",
@@ -265,9 +225,6 @@
                 "pages": [
                   "concepts/policies/quickstart",
                   "concepts/policies/language",
-<<<<<<< HEAD
-                  "concepts/policies/examples",
-=======
                   {
                     "group": "Examples",
                     "pages": [
@@ -278,7 +235,6 @@
                       "concepts/policies/examples/tron"
                     ]
                   },
->>>>>>> 565aaf45
                   "concepts/policies/delegated-access",
                   "concepts/policies/smart-contract-interfaces"
                 ]
@@ -289,17 +245,10 @@
         ]
       },
       {
-<<<<<<< HEAD
-        "tab": "SDK Reference",
-        "groups": [
-          {
-            "group": "SDK Reference",
-=======
         "tab": "SDK reference",
         "groups": [
           {
             "group": "SDK reference",
->>>>>>> 565aaf45
             "pages": [
               "sdks/introduction",
               {
@@ -309,9 +258,6 @@
                   "sdks/react/getting-started",
                   "sdks/react/auth",
                   "sdks/react/using-embedded-wallets",
-<<<<<<< HEAD
-                  "sdks/react/using-external-wallets",
-=======
                   {
                     "group": "Using External Wallets",
                     "pages": [
@@ -320,23 +266,15 @@
                       "sdks/react/using-external-wallets/connecting"
                     ]
                   },
->>>>>>> 565aaf45
                   "sdks/react/signing",
                   "sdks/react/ui-customization",
                   "sdks/react/sub-organization-customization",
                   "sdks/react/advanced-api-requests",
                   "sdks/react/advanced-backend-authentication",
                   "sdks/react/troubleshooting",
-<<<<<<< HEAD
-                  "sdks/react/migrating-sdk-react",
                   "sdks/react/legacy",
                   {
-                    "group": "SDK Reference",
-=======
-                  "sdks/react/legacy",
-                  {
                     "group": "SDK reference",
->>>>>>> 565aaf45
                     "pages": [
                       "generated-docs/formatted/react-wallet-kit/client-context-type-add-oauth-provider",
                       "generated-docs/formatted/react-wallet-kit/client-context-type-add-passkey",
@@ -374,11 +312,7 @@
                       "generated-docs/formatted/react-wallet-kit/client-context-type-handle-facebook-oauth",
                       "generated-docs/formatted/react-wallet-kit/client-context-type-handle-google-oauth",
                       "generated-docs/formatted/react-wallet-kit/client-context-type-handle-import-wallet",
-<<<<<<< HEAD
-                      "generated-docs/formatted/react-wallet-kit/client-context-type-handle-link-external-wallet",
-=======
                       "generated-docs/formatted/react-wallet-kit/client-context-type-handle-connect-external-wallet",
->>>>>>> 565aaf45
                       "generated-docs/formatted/react-wallet-kit/client-context-type-handle-login",
                       "generated-docs/formatted/react-wallet-kit/client-context-type-handle-remove-oauth-provider",
                       "generated-docs/formatted/react-wallet-kit/client-context-type-handle-remove-passkey",
@@ -418,15 +352,11 @@
                       "generated-docs/formatted/react-wallet-kit/client-context-type-update-user-name",
                       "generated-docs/formatted/react-wallet-kit/client-context-type-update-user-phone-number",
                       "generated-docs/formatted/react-wallet-kit/client-context-type-verify-otp",
-<<<<<<< HEAD
-                      "generated-docs/formatted/react-wallet-kit/client-context-type-switch-wallet-account-chain"
-=======
                       "generated-docs/formatted/react-wallet-kit/client-context-type-switch-wallet-account-chain",
                       "generated-docs/formatted/react-wallet-kit/client-context-type-fetch-private-keys",
                       "generated-docs/formatted/react-wallet-kit/client-context-type-handle-discord-oauth",
                       "generated-docs/formatted/react-wallet-kit/client-context-type-handle-import-private-key",
                       "generated-docs/formatted/react-wallet-kit/client-context-type-handle-xoauth"
->>>>>>> 565aaf45
                     ]
                   }
                 ]
@@ -451,11 +381,7 @@
                   "sdks/typescript-frontend/advanced-api-requests",
                   "sdks/typescript-frontend/legacy",
                   {
-<<<<<<< HEAD
-                    "group": "SDK Reference",
-=======
                     "group": "SDK reference",
->>>>>>> 565aaf45
                     "pages": [
                       "generated-docs/formatted/core/turnkey-client-add-oauth-provider",
                       "generated-docs/formatted/core/turnkey-client-add-passkey",
@@ -512,12 +438,8 @@
                       "generated-docs/formatted/core/turnkey-client-update-user-name",
                       "generated-docs/formatted/core/turnkey-client-update-user-phone-number",
                       "generated-docs/formatted/core/turnkey-client-verify-otp",
-<<<<<<< HEAD
-                      "generated-docs/formatted/core/turnkey-client-switch-wallet-account-chain"
-=======
                       "generated-docs/formatted/core/turnkey-client-switch-wallet-account-chain",
                       "generated-docs/formatted/core/turnkey-client-fetch-private-keys"
->>>>>>> 565aaf45
                     ]
                   }
                 ]
@@ -529,11 +451,7 @@
               "sdks/cli",
               "sdks/python",
               {
-<<<<<<< HEAD
-                "group": "Web3 Libraries",
-=======
                 "group": "Web3 libraries",
->>>>>>> 565aaf45
                 "pages": [
                   "category/web3-libraries",
                   "sdks/web3/ethers",
@@ -560,11 +478,7 @@
         ]
       },
       {
-<<<<<<< HEAD
-        "tab": "API Reference",
-=======
         "tab": "API reference",
->>>>>>> 565aaf45
         "pages": [
           "api-reference/overview",
           {
@@ -582,10 +496,7 @@
               "api-reference/activities/create-private-keys",
               "api-reference/activities/create-read-only-session",
               "api-reference/activities/create-read-write-session",
-<<<<<<< HEAD
-=======
               "api-reference/activities/create-smart-contract-interface",
->>>>>>> 565aaf45
               "api-reference/activities/create-sub-organization",
               "api-reference/activities/create-user-tag",
               "api-reference/activities/create-users",
@@ -598,10 +509,7 @@
               "api-reference/activities/delete-policy",
               "api-reference/activities/delete-private-key-tags",
               "api-reference/activities/delete-private-keys",
-<<<<<<< HEAD
-=======
               "api-reference/activities/delete-smart-contract-interface",
->>>>>>> 565aaf45
               "api-reference/activities/delete-sub-organization",
               "api-reference/activities/delete-user-tags",
               "api-reference/activities/delete-users",
@@ -612,10 +520,7 @@
               "api-reference/activities/import-private-key",
               "api-reference/activities/import-wallet",
               "api-reference/activities/init-email-recovery",
-<<<<<<< HEAD
-=======
               "api-reference/activities/init-fiat-on-ramp",
->>>>>>> 565aaf45
               "api-reference/activities/init-generic-otp",
               "api-reference/activities/init-import-private-key",
               "api-reference/activities/init-import-wallet",
@@ -638,12 +543,9 @@
               "api-reference/activities/update-root-quorum",
               "api-reference/activities/update-user",
               "api-reference/activities/update-user-tag",
-<<<<<<< HEAD
-=======
               "api-reference/activities/update-users-email",
               "api-reference/activities/update-users-name",
               "api-reference/activities/update-users-phone-number",
->>>>>>> 565aaf45
               "api-reference/activities/update-wallet",
               "api-reference/activities/verify-generic-otp"
             ]
@@ -660,29 +562,19 @@
               "api-reference/queries/get-configs",
               "api-reference/queries/get-oauth-providers",
               "api-reference/queries/get-policy",
-<<<<<<< HEAD
-              "api-reference/queries/get-private-key",
-              "api-reference/queries/get-suborgs",
-              "api-reference/queries/get-user",
-              "api-reference/queries/get-verified-suborgs",
-=======
               "api-reference/queries/get-policy-evaluations",
               "api-reference/queries/get-private-key",
               "api-reference/queries/get-smart-contract-interface",
               "api-reference/queries/get-sub-organizations",
               "api-reference/queries/get-user",
               "api-reference/queries/get-verified-sub-organizations",
->>>>>>> 565aaf45
               "api-reference/queries/get-wallet",
               "api-reference/queries/get-wallet-account",
               "api-reference/queries/list-activities",
               "api-reference/queries/list-policies",
               "api-reference/queries/list-private-key-tags",
               "api-reference/queries/list-private-keys",
-<<<<<<< HEAD
-=======
               "api-reference/queries/list-smart-contract-interfaces",
->>>>>>> 565aaf45
               "api-reference/queries/list-user-tags",
               "api-reference/queries/list-users",
               "api-reference/queries/list-wallets",
@@ -707,10 +599,7 @@
               "security/disaster-recovery",
               "security/enclave-secure-channels",
               "security/whitepaper",
-<<<<<<< HEAD
-=======
               "security/shared-responsibility-model",
->>>>>>> 565aaf45
               "security/reporting-a-vulnerability"
             ]
           }
@@ -758,11 +647,7 @@
       "anchors": [
         {
           "anchor": "Support",
-<<<<<<< HEAD
-          "href": "https://join.slack.com/t/clubturnkey/shared_invite/zt-31v4yhgw6-PwBzyNsWCCBTk2xft3EoHQ",
-=======
           "href": "https://join.slack.com/t/clubturnkey/shared_invite/zt-3aemp2g38-zIh4V~3vNpbX5PsSmkKxcQ",
->>>>>>> 565aaf45
           "icon": "slack"
         },
         {
@@ -771,11 +656,7 @@
           "icon": "newspaper"
         },
         {
-<<<<<<< HEAD
-          "anchor": "Contact Us",
-=======
           "anchor": "Contact us",
->>>>>>> 565aaf45
           "href": "https://www.turnkey.com/contact-us",
           "icon": "headset"
         }
@@ -803,11 +684,7 @@
     ],
     "primary": {
       "type": "button",
-<<<<<<< HEAD
-      "label": "Get Started",
-=======
       "label": "Get started",
->>>>>>> 565aaf45
       "href": "https://app.turnkey.com/dashboard/auth/initial"
     }
   },
@@ -815,11 +692,7 @@
     "socials": {
       "x": "https://x.com/turnkeyhq",
       "github": "https://github.com/tkhq",
-<<<<<<< HEAD
-      "slack": "https://join.slack.com/t/clubturnkey/shared_invite/zt-31v4yhgw6-PwBzyNsWCCBTk2xft3EoHQ",
-=======
       "slack": "https://join.slack.com/t/clubturnkey/shared_invite/zt-3aemp2g38-zIh4V~3vNpbX5PsSmkKxcQ",
->>>>>>> 565aaf45
       "linkedin": "https://www.linkedin.com/company/turnkeyhq/"
     }
   },
